--- conflicted
+++ resolved
@@ -302,59 +302,18 @@
         copy: url || ''
       } as OpenWithToolUrls;
 
-<<<<<<< HEAD
-      (async () => {
-        const openWithToolUrls = {
-          copy: url || ''
-        } as OpenWithToolUrls;
-
-        // Determine which tools should be available based on metadata type
-        if (metadata && metadata?.multiscale) {
-          // OME-Zarr
-          if (url) {
-            // Populate with actual URLs when proxied path is available
-            openWithToolUrls.validator = validatorBaseUrl + url;
-            openWithToolUrls.vole = voleBaseUrl + url;
-            openWithToolUrls.avivator =
-              metadata.zarrVersion === 2 ? avivatorBaseUrl + url : null;
-            if (disableNeuroglancerStateGeneration) {
-              openWithToolUrls.neuroglancer =
-                neuroglancerBaseUrl + generateNeuroglancerStateForDataURL(url);
-            } else {
-              try {
-                openWithToolUrls.neuroglancer =
-                  neuroglancerBaseUrl +
-                  generateNeuroglancerStateForOmeZarr(
-                    url,
-                    metadata.zarrVersion,
-                    layerType || 'image',
-                    metadata.multiscale,
-                    metadata.arr,
-                    metadata.omero
-                  );
-              } catch (error) {
-                log.error(
-                  'Error generating Neuroglancer state for OME-Zarr:',
-                  error
-                );
-                openWithToolUrls.neuroglancer =
-                  neuroglancerBaseUrl +
-                  generateNeuroglancerStateForDataURL(url);
-              }
-            }
-=======
       // Determine which tools should be available based on metadata type
       if (metadata?.multiscale) {
-        // OME-Zarr - all tools available
+        // OME-Zarr - all urls for v2; no avivator for v3
         if (url) {
           // Populate with actual URLs when proxied path is available
           openWithToolUrls.validator = validatorBaseUrl + url;
           openWithToolUrls.vole = voleBaseUrl + url;
-          openWithToolUrls.avivator = avivatorBaseUrl + url;
+          openWithToolUrls.avivator =
+            metadata.zarrVersion === 2 ? avivatorBaseUrl + url : null;
           if (disableNeuroglancerStateGeneration) {
             openWithToolUrls.neuroglancer =
               neuroglancerBaseUrl + generateNeuroglancerStateForDataURL(url);
->>>>>>> 702772ed
           } else {
             try {
               openWithToolUrls.neuroglancer =
