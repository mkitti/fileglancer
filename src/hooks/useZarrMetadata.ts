--- conflicted
+++ resolved
@@ -67,7 +67,6 @@
     }
   }, [fileBrowserState.currentFileOrFolder, notifyZarrDetected]);
 
-<<<<<<< HEAD
   const checkZarrArray = React.useCallback(
     async (
       imageUrl: string,
@@ -103,19 +102,6 @@
           return;
         }
         setThumbnailError('Error fetching Zarr array');
-=======
-  const checkOmeZarrMetadata = async (
-    imageUrl: string,
-    zarrVersion: 2 | 3,
-    cancelRef: { cancel: boolean }
-  ) => {
-    setThumbnailError(null);
-    try {
-      setOmeZarrUrl(imageUrl);
-      const metadata = await getOmeZarrMetadata(imageUrl);
-      if (cancelRef.cancel) {
-        return;
->>>>>>> a74ab570
       }
     },
     [notifyZarrDetectedOnce]
@@ -333,18 +319,11 @@
 
   // Run tool url generation when the proxied path url or metadata changes
   React.useEffect(() => {
-<<<<<<< HEAD
     // Always create openWithToolUrls data structure when metadata is available
     if (metadata) {
       const url = externalDataUrl || dataUrl;
 
       (async () => {
-        const determinedLayerType = await getLayerType(
-          metadata,
-          !disableHeuristicalLayerTypeDetection
-        );
-        setLayerType(determinedLayerType);
-
         const openWithToolUrls = {
           copy: url || ''
         } as OpenWithToolUrls;
@@ -367,7 +346,7 @@
                   generateNeuroglancerStateForOmeZarr(
                     url,
                     metadata.zarrVersion,
-                    determinedLayerType,
+                    layerType || 'image',
                     metadata.multiscale,
                     metadata.arr,
                     metadata.omero
@@ -404,7 +383,7 @@
                 generateNeuroglancerStateForZarrArray(
                   url,
                   metadata.zarrVersion,
-                  determinedLayerType
+                  layerType || 'image'
                 );
             }
           } else {
@@ -419,71 +398,6 @@
       })();
     } else {
       setOpenWithToolUrls(null);
-=======
-    setOpenWithToolUrls(null);
-    console.log(
-      'Updating OpenWithToolUrls with metadata ',
-      metadata,
-      '\n  and dataUrl ',
-      dataUrl,
-      '\n  and externalDataUrl ',
-      externalDataUrl
-    );
-    const url = externalDataUrl || dataUrl;
-
-    if (metadata && url) {
-      const openWithToolUrls = {
-        copy: url
-      } as OpenWithToolUrls;
-      if (metadata && metadata?.multiscale) {
-        // OME-Zarr
-        openWithToolUrls.validator = validatorBaseUrl + url;
-        openWithToolUrls.vole = voleBaseUrl + url;
-        openWithToolUrls.avivator = avivatorBaseUrl + url;
-        if (disableNeuroglancerStateGeneration) {
-          openWithToolUrls.neuroglancer =
-            neuroglancerBaseUrl + generateNeuroglancerStateForDataURL(url);
-        } else {
-          try {
-            openWithToolUrls.neuroglancer =
-              neuroglancerBaseUrl +
-              generateNeuroglancerStateForOmeZarr(
-                url,
-                metadata.zarrVersion,
-                layerType || 'image',
-                metadata.multiscale,
-                metadata.arr,
-                metadata.omero
-              );
-          } catch (error) {
-            log.error(
-              'Error generating Neuroglancer state for OME-Zarr:',
-              error
-            );
-            openWithToolUrls.neuroglancer =
-              neuroglancerBaseUrl + generateNeuroglancerStateForDataURL(url);
-          }
-        }
-      } else {
-        // Zarr array
-        openWithToolUrls.validator = '';
-        openWithToolUrls.vole = '';
-        openWithToolUrls.avivator = '';
-        if (disableNeuroglancerStateGeneration) {
-          openWithToolUrls.neuroglancer =
-            neuroglancerBaseUrl + generateNeuroglancerStateForDataURL(url);
-        } else {
-          openWithToolUrls.neuroglancer =
-            neuroglancerBaseUrl +
-            generateNeuroglancerStateForZarrArray(
-              url,
-              metadata.zarrVersion,
-              layerType || 'image'
-            );
-        }
-      }
-      setOpenWithToolUrls(openWithToolUrls);
->>>>>>> a74ab570
     }
   }, [
     metadata,
