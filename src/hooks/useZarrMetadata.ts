--- conflicted
+++ resolved
@@ -43,11 +43,8 @@
   const voleBaseUrl = 'https://volumeviewer.allencell.org/viewer?url=';
   const { fileBrowserState, areFileDataLoading } = useFileBrowserContext();
   const { dataUrl } = useProxiedPathContext();
-<<<<<<< HEAD
   const { externalDataUrl } = useExternalBucketContext();
-=======
   const { disableNeuroglancerStateGeneration } = usePreferencesContext();
->>>>>>> 2b45cc0a
   const [cookies] = useCookies(['_xsrf']);
 
   const checkZarrMetadata = React.useCallback(
@@ -204,37 +201,17 @@
         copy: url
       } as OpenWithToolUrls;
       if (metadata && metadata?.multiscale) {
-<<<<<<< HEAD
         openWithToolUrls.validator = validatorBaseUrl + url;
         openWithToolUrls.vole = voleBaseUrl + url;
-        try {
-          openWithToolUrls.neuroglancer =
-            neuroglancerBaseUrl +
-            generateNeuroglancerStateForOmeZarr(
-              url,
-              metadata.zarr_version,
-              metadata.multiscale,
-              metadata.arr,
-              metadata.omero
-            );
-        } catch (error) {
-          log.error('Error generating Neuroglancer state for OME-Zarr:', error);
-          log.error('Falling back to Zarr array state');
-          openWithToolUrls.neuroglancer =
-            neuroglancerBaseUrl +
-            generateNeuroglancerStateForZarrArray(url, 2);
-=======
-        openWithToolUrls.validator = validatorBaseUrl + dataUrl;
-        openWithToolUrls.vole = voleBaseUrl + dataUrl;
         if (disableNeuroglancerStateGeneration) {
           openWithToolUrls.neuroglancer =
-            neuroglancerBaseUrl + generateNeuroglancerStateForDataURL(dataUrl);
+            neuroglancerBaseUrl + generateNeuroglancerStateForDataURL(url);
         } else {
           try {
             openWithToolUrls.neuroglancer =
               neuroglancerBaseUrl +
               generateNeuroglancerStateForOmeZarr(
-                dataUrl,
+                url,
                 metadata.zarr_version,
                 metadata.multiscale,
                 metadata.arr,
@@ -247,35 +224,24 @@
             );
             openWithToolUrls.neuroglancer =
               neuroglancerBaseUrl +
-              generateNeuroglancerStateForDataURL(dataUrl);
+              generateNeuroglancerStateForDataURL(url);
           }
->>>>>>> 2b45cc0a
         }
       } else {
         openWithToolUrls.validator = '';
         openWithToolUrls.vole = '';
-<<<<<<< HEAD
-        openWithToolUrls.neuroglancer =
-          neuroglancerBaseUrl +
-          generateNeuroglancerStateForZarrArray(url, 2);
+        if (disableNeuroglancerStateGeneration) {
+          openWithToolUrls.neuroglancer =
+            neuroglancerBaseUrl + generateNeuroglancerStateForDataURL(url);
+        } else {
+          openWithToolUrls.neuroglancer =
+            neuroglancerBaseUrl +
+            generateNeuroglancerStateForZarrArray(url, 2);
+        }
       }
       setOpenWithToolUrls(openWithToolUrls);
     }
-  }, [metadata, dataUrl, externalDataUrl]);
-=======
-        if (disableNeuroglancerStateGeneration) {
-          openWithToolUrls.neuroglancer =
-            neuroglancerBaseUrl + generateNeuroglancerStateForDataURL(dataUrl);
-        } else {
-          openWithToolUrls.neuroglancer =
-            neuroglancerBaseUrl +
-            generateNeuroglancerStateForZarrArray(dataUrl, 2);
-        }
-      }
-      setOpenWithToolUrls(openWithToolUrls);
-    }
-  }, [metadata, dataUrl, disableNeuroglancerStateGeneration]);
->>>>>>> 2b45cc0a
+  }, [metadata, dataUrl, externalDataUrl, disableNeuroglancerStateGeneration]);
 
   return {
     thumbnailSrc,
