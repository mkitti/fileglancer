--- conflicted
+++ resolved
@@ -57,69 +57,89 @@
   } = usePreferencesContext();
   const [cookies] = useCookies(['_xsrf']);
 
-  const checkZarrArray = async (
-    imageUrl: string,
-    zarrVersion: 2 | 3,
-    cancelRef: { cancel: boolean }
-  ) => {
-    log.info(
-      'Getting Zarr array for',
-      imageUrl,
-      'with Zarr version',
-      zarrVersion
-    );
-    setThumbnailError(null);
-    try {
-      const arr = await getZarrArray(imageUrl, zarrVersion);
-      if (cancelRef.cancel) {
-        return;
-      }
-      const shapes = [arr.shape];
-      setMetadata({
-        arr,
-        shapes,
-        multiscale: undefined,
-        omero: undefined,
-        scales: undefined,
-        zarrVersion: zarrVersion
-      });
-    } catch (error) {
-      log.error('Error fetching Zarr array:', error);
-      if (cancelRef.cancel) {
-        return;
-      }
-      setThumbnailError('Error fetching Zarr array');
+  const notifyZarrDetectedOnce = React.useCallback((): void => {
+    if (fileBrowserState.currentFileOrFolder) {
+      const currentPath = fileBrowserState.currentFileOrFolder.path;
+      if (notifiedPathRef.current !== currentPath) {
+        notifyZarrDetected();
+        notifiedPathRef.current = currentPath;
+      }
     }
-  };
-
-  const checkOmeZarrMetadata = async (
-    imageUrl: string,
-    zarrVersion: 2 | 3,
-    cancelRef: { cancel: boolean }
-  ) => {
-    log.info(
-      'Getting OME-Zarr metadata for',
-      imageUrl,
-      'with Zarr version',
-      zarrVersion
-    );
-    setThumbnailError(null);
-    try {
-      setOmeZarrUrl(imageUrl);
-      const metadata = await getOmeZarrMetadata(imageUrl);
-      if (cancelRef.cancel) {
-        return;
-      }
-      setMetadata(metadata);
-      setLoadingThumbnail(true);
-    } catch (error) {
-      log.error('Exception fetching OME-Zarr metadata:', imageUrl, error);
-      if (cancelRef.cancel) {
-        return;
-      }
-      setThumbnailError('Error fetching OME-Zarr metadata');
-    }
-  };
+  }, [fileBrowserState.currentFileOrFolder, notifyZarrDetected]);
+
+  const checkZarrArray = React.useCallback(
+    async (
+      imageUrl: string,
+      zarrVersion: 2 | 3,
+      cancelRef: { cancel: boolean }
+    ): Promise<void> => {
+      log.info(
+        'Getting Zarr array for',
+        imageUrl,
+        'with Zarr version',
+        zarrVersion
+      );
+      setThumbnailError(null);
+      try {
+        const arr = await getZarrArray(imageUrl, zarrVersion);
+        if (cancelRef.cancel) {
+          return;
+        }
+        const shapes = [arr.shape];
+        setMetadata({
+          arr,
+          shapes,
+          multiscale: undefined,
+          omero: undefined,
+          scales: undefined,
+          zarrVersion: zarrVersion
+        });
+        // Notify proxied path context that Zarr has been detected - but only once per path
+        notifyZarrDetectedOnce();
+      } catch (error) {
+        log.error('Error fetching Zarr array:', error);
+        if (cancelRef.cancel) {
+          return;
+        }
+        setThumbnailError('Error fetching Zarr array');
+      }
+    },
+    [notifyZarrDetectedOnce]
+  );
+
+  const checkOmeZarrMetadata = React.useCallback(
+    async (
+      imageUrl: string,
+      zarrVersion: 2 | 3,
+      cancelRef: { cancel: boolean }
+    ) => {
+      log.info(
+        'Getting OME-Zarr metadata for',
+        imageUrl,
+        'with Zarr version',
+        zarrVersion
+      );
+      setThumbnailError(null);
+      try {
+        setOmeZarrUrl(imageUrl);
+        const metadata = await getOmeZarrMetadata(imageUrl);
+        if (cancelRef.cancel) {
+          return;
+        }
+        setMetadata(metadata);
+        setLoadingThumbnail(true);
+        // Notify proxied path context that Zarr has been detected - but only once per path
+        notifyZarrDetectedOnce();
+      } catch (error) {
+        log.error('Exception fetching OME-Zarr metadata:', imageUrl, error);
+        if (cancelRef.cancel) {
+          return;
+        }
+        setThumbnailError('Error fetching OME-Zarr metadata');
+      }
+    },
+    [notifyZarrDetectedOnce]
+  );
 
   const getFile = React.useCallback(
     async (fileName: string) => {
@@ -153,41 +173,7 @@
 
         const zarrayFile = await getFile('.zarray');
         if (zarrayFile) {
-<<<<<<< HEAD
-          try {
-            try {
-              const arr = await getZarrArray(imageUrl);
-              if (cancelRef.cancel) {
-                return;
-              }
-              const shapes = [arr.shape];
-              setMetadata({
-                arr,
-                shapes,
-                multiscale: undefined,
-                omero: undefined,
-                scales: undefined,
-                zarrVersion: 2
-              });
-              // Notify proxied path context that Zarr has been detected - but only once per path
-              const currentPath = fileBrowserState.currentFileOrFolder.path;
-              if (notifiedPathRef.current !== currentPath) {
-                notifyZarrDetected();
-                notifiedPathRef.current = currentPath;
-              }
-            } catch (error) {
-              log.error('Error fetching Zarr array:', error);
-              if (cancelRef.cancel) {
-                return;
-              }
-              setThumbnailError('Error fetching Zarr array');
-            }
-          } catch (error) {
-            log.error('Error fetching Zarr array metadata:', error);
-          }
-=======
-          checkZarrArray(imageUrl, 2, cancelRef);
->>>>>>> a72d20fa
+          await checkZarrArray(imageUrl, 2, cancelRef);
         } else {
           const zattrsFile = await getFile('.zattrs');
           if (zattrsFile) {
@@ -207,34 +193,6 @@
                 zarrJsonFile.path,
                 cookies
               )) as any;
-<<<<<<< HEAD
-              if (zattrs.multiscales) {
-                setThumbnailError(null);
-                try {
-                  setOmeZarrUrl(imageUrl);
-                  const metadata = await getOmeZarrMetadata(imageUrl);
-                  if (cancelRef.cancel) {
-                    return;
-                  }
-                  setMetadata(metadata);
-                  setLoadingThumbnail(true);
-                  // Notify proxied path context that Zarr has been detected - but only once per path
-                  const currentPath = fileBrowserState.currentFileOrFolder.path;
-                  if (notifiedPathRef.current !== currentPath) {
-                    notifyZarrDetected();
-                    notifiedPathRef.current = currentPath;
-                  }
-                } catch (error) {
-                  log.error(
-                    'Exception fetching OME-Zarr metadata:',
-                    imageUrl,
-                    error
-                  );
-                  if (cancelRef.cancel) {
-                    return;
-                  }
-                  setThumbnailError('Error fetching OME-Zarr metadata');
-=======
               if (attrs.node_type === 'array') {
                 checkZarrArray(imageUrl, 3, cancelRef);
               } else if (attrs.node_type === 'group') {
@@ -242,7 +200,6 @@
                   checkOmeZarrMetadata(imageUrl, 3, cancelRef);
                 } else {
                   log.info('Zarrv3 group has no multiscales', attrs.attributes);
->>>>>>> a72d20fa
                 }
               } else {
                 log.warn('Unknown Zarrv3 node type', attrs.node_type);
@@ -253,17 +210,13 @@
       }
     },
     [
+      checkOmeZarrMetadata,
+      checkZarrArray,
       areFileDataLoading,
       fileBrowserState.currentFileSharePath,
       fileBrowserState.currentFileOrFolder,
-<<<<<<< HEAD
-      fileBrowserState.files,
-      cookies,
-      notifyZarrDetected
-=======
       getFile,
       cookies
->>>>>>> a72d20fa
     ]
   );
 
@@ -394,26 +347,16 @@
                 neuroglancerBaseUrl +
                 generateNeuroglancerStateForZarrArray(
                   url,
-                  2,
+                  metadata.zarrVersion,
                   determinedLayerType
                 );
             }
           } else {
-<<<<<<< HEAD
             // No proxied URL - only show Neuroglancer as available but empty
             openWithToolUrls.validator = '';
             openWithToolUrls.vole = '';
             openWithToolUrls.avivator = '';
             openWithToolUrls.neuroglancer = '';
-=======
-            openWithToolUrls.neuroglancer =
-              neuroglancerBaseUrl +
-              generateNeuroglancerStateForZarrArray(
-                url,
-                metadata.zarrVersion,
-                determinedLayerType
-              );
->>>>>>> a72d20fa
           }
         }
         setOpenWithToolUrls(openWithToolUrls);
