--- conflicted
+++ resolved
@@ -27,13 +27,8 @@
 
   const validatorBaseUrl = 'https://ome.github.io/ome-ngff-validator/?source=';
   const neuroglancerBaseUrl = 'https://neuroglancer-demo.appspot.com/#!';
-<<<<<<< HEAD
+  const voleBaseUrl = 'https://volumeviewer.allencell.org/viewer?url=';
   const { currentFileOrFolder, currentFileSharePath } = useFileBrowserContext();
-=======
-  const voleBaseUrl = 'https://volumeviewer.allencell.org/viewer?url=';
-  const { currentNavigationPath, getFileFetchPath } = useFileBrowserContext();
-  const { currentFileSharePath } = useZoneBrowserContext();
->>>>>>> a70a2444
   const { dataUrl } = useProxiedPathContext();
   const [cookies] = useCookies(['_xsrf']);
 
