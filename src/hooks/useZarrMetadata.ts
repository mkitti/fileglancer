import React from 'react';
import { default as log } from '@/logger';
import type { FileOrFolder } from '@/shared.types';
import { useFileBrowserContext } from '@/contexts/FileBrowserContext';
import {
  getOmeZarrMetadata,
  generateNeuroglancerState
} from '@/omezarr-helper';
import type { Metadata } from '@/omezarr-helper';
import { fetchFileAsJson, getFileURL } from '@/utils';
import { useCookies } from 'react-cookie';
import { useProxiedPathContext } from '@/contexts/ProxiedPathContext';

export type OpenWithToolUrls = {
  copy: string;
  validator: string;
  neuroglancer: string;
  vole: string;
};

export default function useZarrMetadata(files: FileOrFolder[]) {
  const [thumbnailSrc, setThumbnailSrc] = React.useState<string | null>(null);
  const [openWithToolUrls, setOpenWithToolUrls] =
    React.useState<OpenWithToolUrls | null>(null);
  const [metadata, setMetadata] = React.useState<Metadata | null>(null);
  const [hasMultiscales, setHasMultiscales] = React.useState(false);
  const [loadingThumbnail, setLoadingThumbnail] = React.useState(false);

  const validatorBaseUrl = 'https://ome.github.io/ome-ngff-validator/?source=';
  const neuroglancerBaseUrl = 'https://neuroglancer-demo.appspot.com/#!';
  const voleBaseUrl = 'https://volumeviewer.allencell.org/viewer?url=';
  const { currentFileOrFolder, currentFileSharePath } = useFileBrowserContext();
  const { dataUrl } = useProxiedPathContext();
  const [cookies] = useCookies(['_xsrf']);

  const checkZattrsForMultiscales = React.useCallback(async () => {
    setHasMultiscales(false);
    setThumbnailSrc(null);
    setMetadata(null);
    setOpenWithToolUrls(null);
    const zattrsFile = files.find(file => file.name === '.zattrs');
    if (zattrsFile && currentFileSharePath && currentFileOrFolder) {
      try {
        const zattrs = (await fetchFileAsJson(
          currentFileSharePath.name,
          zattrsFile.path,
          cookies
        )) as any;
        log.debug('Zattrs', zattrs);
        if (zattrs.multiscales) {
          setHasMultiscales(true);
        }
      } catch (error) {
<<<<<<< HEAD
        console.error('Error fetching OME-Zarr metadata:', error);
=======
        log.error('Error fetching OME-Zarr metadata:', error);
      } finally {
        setLoadingThumbnail(false);
>>>>>>> 7f0c21af
      }
    }
  }, [files, currentFileSharePath, currentFileOrFolder, cookies]);

  // 2. Run checkZattrsForMultiscales when dependencies change
  React.useEffect(() => {
    checkZattrsForMultiscales();
  }, [checkZattrsForMultiscales]);

  // 3. Run your metadata/thumbnail logic when hasMultiscales and currentFileOrFolder are ready
  React.useEffect(() => {
    if (hasMultiscales && currentFileSharePath && currentFileOrFolder) {
      const fetchMetadata = async () => {
        setLoadingThumbnail(true);
        try {
          const imageUrl = getFileURL(
            currentFileSharePath.name,
            currentFileOrFolder.path
          );
          const metadata = await getOmeZarrMetadata(imageUrl);
          setMetadata(metadata);
          setThumbnailSrc(metadata.thumbnail);
        } catch (error) {
          console.error('Error fetching OME-Zarr metadata:', error);
        } finally {
          setLoadingThumbnail(false);
        }
      };
      fetchMetadata();
    }
  }, [hasMultiscales, currentFileSharePath, currentFileOrFolder]);

  React.useEffect(() => {
    setOpenWithToolUrls(null);
    if (metadata && dataUrl) {
      const openWithToolUrls = {
        copy: dataUrl,
        validator: validatorBaseUrl + dataUrl,
        vole: voleBaseUrl + dataUrl
      } as OpenWithToolUrls;
      try {
        openWithToolUrls.neuroglancer =
          neuroglancerBaseUrl +
          generateNeuroglancerState(
            dataUrl,
            metadata.zarr_version,
            metadata.multiscale,
            metadata.arr,
            metadata.omero
          );
      } catch (error) {
        console.error('Error generating neuroglancer state:', error);
      }
      setOpenWithToolUrls(openWithToolUrls);
    }
  }, [metadata, dataUrl]);

  return {
    thumbnailSrc,
    openWithToolUrls,
    metadata,
    hasMultiscales,
    loadingThumbnail
  };
}<|MERGE_RESOLUTION|>--- conflicted
+++ resolved
@@ -51,13 +51,7 @@
           setHasMultiscales(true);
         }
       } catch (error) {
-<<<<<<< HEAD
-        console.error('Error fetching OME-Zarr metadata:', error);
-=======
         log.error('Error fetching OME-Zarr metadata:', error);
-      } finally {
-        setLoadingThumbnail(false);
->>>>>>> 7f0c21af
       }
     }
   }, [files, currentFileSharePath, currentFileOrFolder, cookies]);
