--- conflicted
+++ resolved
@@ -5,17 +5,9 @@
   getFileBrowsePath,
   sendFetchRequest,
   removeLastSegmentFromPath
-<<<<<<< HEAD
-} from '@/utils/index';
-import { useCookiesContext } from '../contexts/CookiesContext';
-import type { FileOrFolder } from '../shared.types';
-import { useZoneBrowserContext } from '../contexts/ZoneBrowserContext';
-import { useFileBrowserContext } from '../contexts/FileBrowserContext';
-=======
 } from '@/utils';
 import { useCookiesContext } from '@/contexts/CookiesContext';
 import { useFileBrowserContext } from '@/contexts/FileBrowserContext';
->>>>>>> 6684c53e
 
 export default function useDeleteDialog() {
   const { cookies } = useCookiesContext();
