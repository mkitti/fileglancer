--- conflicted
+++ resolved
@@ -45,24 +45,6 @@
     //   setSelectedFiles(newSelectedFiles);
     //   setPropertiesTarget(file);
     // } else {
-<<<<<<< HEAD
-      // If no modifier keys are held down, select the current file
-      const currentIndex = selectedFiles.indexOf(file);
-      const newSelectedFiles =
-        currentIndex === -1 ||
-        selectedFiles.length > 1 ||
-        showFilePropertiesDrawer
-          ? [file]
-          : [];
-      setSelectedFiles(newSelectedFiles);
-      const newPropertiesTarget =
-        currentIndex === -1 ||
-        selectedFiles.length > 1 ||
-        showFilePropertiesDrawer
-          ? file
-          : null;
-      setPropertiesTarget(newPropertiesTarget);
-=======
     // If no modifier keys are held down, select the current file
     const currentIndex = selectedFiles.indexOf(file);
     const newSelectedFiles =
@@ -79,7 +61,6 @@
         ? file
         : null;
     setPropertiesTarget(newPropertiesTarget);
->>>>>>> e0ab5f3a
     // }
   };
 
