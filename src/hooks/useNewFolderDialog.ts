--- conflicted
+++ resolved
@@ -1,12 +1,6 @@
 import { useState } from 'react';
 import toast from 'react-hot-toast';
 
-<<<<<<< HEAD
-import { getAPIPathRoot, sendFetchRequest } from '@/utils/index';
-import { useFileBrowserContext } from '@/contexts/FileBrowserContext';
-import { useZoneBrowserContext } from '@/contexts/ZoneBrowserContext';
-import { useCookiesContext } from '@/contexts/CookiesContext';
-=======
 import {
   getFileBrowsePath,
   sendFetchRequest,
@@ -16,7 +10,6 @@
 import { useFileBrowserContext } from '@/contexts/FileBrowserContext';
 import { useCookiesContext } from '@/contexts/CookiesContext';
 import { usePreferencesContext } from '@/contexts/PreferencesContext';
->>>>>>> 6684c53e
 
 export default function useNewFolderDialog() {
   const [newName, setNewName] = useState<string>('');
