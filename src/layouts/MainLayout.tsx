import { Outlet } from 'react-router';
import { Toaster } from 'react-hot-toast';

import { CookiesProvider } from '@/contexts/CookiesContext';
import { FileBrowserContextProvider } from '@/contexts/FileBrowserContext';
import { PreferencesProvider } from '@/contexts/PreferencesContext';
import { ProxiedPathProvider } from '@/contexts/ProxiedPathContext';
import FileglancerNavbar from '@/components/ui/Navbar';

export const MainLayout = () => {
  return (
    <CookiesProvider>
      <FileBrowserContextProvider>
        <PreferencesProvider>
<<<<<<< HEAD
          <ProxiedPathProvider>
            <Toaster />
            <div className="flex flex-col items-center h-full w-full overflow-y-hidden bg-background text-foreground box-border">
              <FileglancerNavbar />
              <Outlet />
            </div>
          </ProxiedPathProvider>
=======
          <FileBrowserContextProvider>
            <ProxiedPathProvider>
              <Toaster
                position="bottom-center"
                toastOptions={{
                  className: 'min-w-fit',
                  success: { duration: 4000 }
                }}
              />
              <div className="flex flex-col items-center h-full w-full overflow-y-hidden bg-background text-foreground box-border">
                <FileglancerNavbar />
                <Outlet />
              </div>
            </ProxiedPathProvider>
          </FileBrowserContextProvider>
>>>>>>> a70a2444
        </PreferencesProvider>
      </FileBrowserContextProvider>
    </CookiesProvider>
  );
};<|MERGE_RESOLUTION|>--- conflicted
+++ resolved
@@ -12,31 +12,19 @@
     <CookiesProvider>
       <FileBrowserContextProvider>
         <PreferencesProvider>
-<<<<<<< HEAD
           <ProxiedPathProvider>
-            <Toaster />
+            <Toaster
+              position="bottom-center"
+              toastOptions={{
+                className: 'min-w-fit',
+                success: { duration: 4000 }
+              }}
+            />
             <div className="flex flex-col items-center h-full w-full overflow-y-hidden bg-background text-foreground box-border">
               <FileglancerNavbar />
               <Outlet />
             </div>
           </ProxiedPathProvider>
-=======
-          <FileBrowserContextProvider>
-            <ProxiedPathProvider>
-              <Toaster
-                position="bottom-center"
-                toastOptions={{
-                  className: 'min-w-fit',
-                  success: { duration: 4000 }
-                }}
-              />
-              <div className="flex flex-col items-center h-full w-full overflow-y-hidden bg-background text-foreground box-border">
-                <FileglancerNavbar />
-                <Outlet />
-              </div>
-            </ProxiedPathProvider>
-          </FileBrowserContextProvider>
->>>>>>> a70a2444
         </PreferencesProvider>
       </FileBrowserContextProvider>
     </CookiesProvider>
