--- conflicted
+++ resolved
@@ -26,22 +26,6 @@
           <PreferencesProvider>
             <FileBrowserContextProvider fspName={fspName} filePath={filePath}>
               <ProxiedPathProvider>
-<<<<<<< HEAD
-                <Toaster
-                  position="bottom-center"
-                  toastOptions={{
-                    className: 'min-w-fit',
-                    success: { duration: 4000 }
-                  }}
-                />
-                <div className="flex flex-col items-center h-full max-h-full w-full overflow-y-hidden bg-background text-foreground box-border">
-                  <FileglancerNavbar />
-                  <BetaBanner />
-                  <ErrorBoundary FallbackComponent={ErrorFallback}>
-                    <Outlet />
-                  </ErrorBoundary>
-                </div>
-=======
                 <ProfileContextProvider>
                 <TicketProvider>
                   <Toaster
@@ -60,7 +44,6 @@
                   </div>
                 </TicketProvider>
                 </ProfileContextProvider>
->>>>>>> 9fd56dab
               </ProxiedPathProvider>
             </FileBrowserContextProvider>
           </PreferencesProvider>
