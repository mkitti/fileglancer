--- conflicted
+++ resolved
@@ -19,10 +19,9 @@
   return (
     <CookiesProvider>
       <ZonesAndFspMapContextProvider>
-<<<<<<< HEAD
         <OpenFavoritesProvider>
           <PreferencesProvider>
-            <FileBrowserContextProvider>
+            <FileBrowserContextProvider fspName={fspName} filePath={filePath}>
               <ProxiedPathProvider>
                 <Toaster
                   position="bottom-center"
@@ -33,33 +32,14 @@
                 />
                 <div className="flex flex-col items-center h-full w-full overflow-y-hidden bg-background text-foreground box-border">
                   <FileglancerNavbar />
-                  <Outlet />
+                  <ErrorBoundary FallbackComponent={ErrorFallback}>
+                    <Outlet />
+                  </ErrorBoundary>
                 </div>
               </ProxiedPathProvider>
             </FileBrowserContextProvider>
           </PreferencesProvider>
         </OpenFavoritesProvider>
-=======
-        <PreferencesProvider>
-          <FileBrowserContextProvider fspName={fspName} filePath={filePath}>
-            <ProxiedPathProvider>
-              <Toaster
-                position="bottom-center"
-                toastOptions={{
-                  className: 'min-w-fit',
-                  success: { duration: 4000 }
-                }}
-              />
-              <div className="flex flex-col items-center h-full w-full overflow-y-hidden bg-background text-foreground box-border">
-                <FileglancerNavbar />
-                <ErrorBoundary FallbackComponent={ErrorFallback}>
-                  <Outlet />
-                </ErrorBoundary>
-              </div>
-            </ProxiedPathProvider>
-          </FileBrowserContextProvider>
-        </PreferencesProvider>
->>>>>>> 558df3a1
       </ZonesAndFspMapContextProvider>
     </CookiesProvider>
   );
