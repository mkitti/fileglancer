import { BrowserRouter, Route, Routes } from 'react-router';
import { CookiesProvider } from 'react-cookie';
import { MainLayout } from './layouts/MainLayout';
import { FilesLayout } from './layouts/FilesLayout';
<<<<<<< HEAD
import Home from './components/Home';
import Files from './components/Files';
import Help from './components/Help';
import Jobs from './components/Jobs';
import Preferences from './components/Preferences';
=======
import Home from '@/components/Home';
import Files from '@/components/Files';
import Help from '@/components/Help';
import Jobs from '@/components/Jobs';
>>>>>>> b982d457

function Profile() {
  return (
    <div className="p-4">
      <h2 className="text-foreground text-lg">Profile Page</h2>
    </div>
  );
}

function Login() {
  return (
    <div className="p-4">
      <h2 className="text-foreground text-lg">Login Page</h2>
    </div>
  );
}

function getBasename() {
  const { pathname } = window.location;
  // Try to match /user/:username/lab
  const userLabMatch = pathname.match(/^\/user\/[^/]+\/fg/);
  if (userLabMatch) {
    // Return the matched part, e.g. "/user/<username>/lab"
    return userLabMatch[0];
  }
  // Otherwise, check if it starts with /lab
  if (pathname.startsWith('/fg')) {
    return '/fg';
  }
  // Fallback to root if no match is found
  return '/fg';
}

/**
 * React component for a counter.
 *
 * @returns The React component
 */
const AppComponent = () => {
  const basename = getBasename();
  return (
    <BrowserRouter basename={basename}>
      <Routes>
        <Route path="/login" element={<Login />} />
        <Route path="/*" element={<MainLayout />}>
          <Route path="jobs" element={<Jobs />} />
          <Route path="help" element={<Help />} />
          <Route path="profile" element={<Profile />} />
          <Route path="preferences" element={<Preferences />} />
          <Route element={<FilesLayout />}>
            <Route path="files" element={<Files />} />
            <Route index path="*" element={<Home />} />
          </Route>
        </Route>
      </Routes>
    </BrowserRouter>
  );
};

export default function App() {
  return (
    <CookiesProvider>
      <AppComponent />
    </CookiesProvider>
  );
}<|MERGE_RESOLUTION|>--- conflicted
+++ resolved
@@ -2,18 +2,11 @@
 import { CookiesProvider } from 'react-cookie';
 import { MainLayout } from './layouts/MainLayout';
 import { FilesLayout } from './layouts/FilesLayout';
-<<<<<<< HEAD
-import Home from './components/Home';
-import Files from './components/Files';
-import Help from './components/Help';
-import Jobs from './components/Jobs';
-import Preferences from './components/Preferences';
-=======
 import Home from '@/components/Home';
 import Files from '@/components/Files';
 import Help from '@/components/Help';
 import Jobs from '@/components/Jobs';
->>>>>>> b982d457
+import Preferences from '@/components/Preferences';
 
 function Profile() {
   return (
