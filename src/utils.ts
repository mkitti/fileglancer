--- conflicted
+++ resolved
@@ -158,16 +158,10 @@
     return null;
   }
 }
-<<<<<<< HEAD
+
 async function fetchFileAsJson(
   path: string,
   cookies?: Record<string, string>
-=======
-
-async function fetchFileAsJson(
-  path: string,
-  cookies: Record<string, string>
->>>>>>> 7e7f0dc4
 ): Promise<object | null> {
   try {
     const fileText = await fetchFileAsText(path, cookies || {});
