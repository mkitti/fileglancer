--- conflicted
+++ resolved
@@ -82,17 +82,14 @@
   };
 };
 
-<<<<<<< HEAD
 function makeMapKey(type: string, name: string): string {
   return `${type}_${name}`;
-=======
+}
 
 function getCleanPath(path: string): string {
   if (path && path.trim() !== '') {
     // Remove leading slash from path if present to avoid double slashes
-    return path.trim().startsWith('/')
-      ? path.trim().substring(1)
-      : path.trim();
+    return path.trim().startsWith('/') ? path.trim().substring(1) : path.trim();
   }
   return path;
 }
@@ -101,12 +98,15 @@
   return `${getAPIPathRoot()}api/fileglancer/files/${getCleanPath(path)}`;
 }
 
-async function fetchFileContent(path: string, cookies: Record<string, string>): Promise<Uint8Array | null> {
+async function fetchFileContent(
+  path: string,
+  cookies: Record<string, string>
+): Promise<Uint8Array | null> {
   const url = getFileFetchPath(path);
 
   try {
     const response = await sendFetchRequest(url, 'GET', cookies['_xsrf']);
-    
+
     if (!response.ok) {
       throw new Error(`Failed to fetch file: ${response.statusText}`);
     }
@@ -128,7 +128,10 @@
   }
 }
 
-async function fetchFileAsText(path: string, cookies: Record<string, string>): Promise<string | null> {
+async function fetchFileAsText(
+  path: string,
+  cookies: Record<string, string>
+): Promise<string | null> {
   try {
     const fileContent = await fetchFileContent(path, cookies);
     if (fileContent === null) {
@@ -139,15 +142,22 @@
     return decoder.decode(fileContent);
   } catch (error: unknown) {
     if (error instanceof Error) {
-      console.error(`Error in fetchFileAsText for path ${path}: ${error.message}`);
+      console.error(
+        `Error in fetchFileAsText for path ${path}: ${error.message}`
+      );
     } else {
-      console.error(`An unknown error occurred in fetchFileAsText for path ${path}`);
+      console.error(
+        `An unknown error occurred in fetchFileAsText for path ${path}`
+      );
     }
     return null;
   }
 }
 
-async function fetchFileAsJson(path: string, cookies: Record<string, string>): Promise<object | null> {
+async function fetchFileAsJson(
+  path: string,
+  cookies: Record<string, string>
+): Promise<object | null> {
   try {
     const fileText = await fetchFileAsText(path, cookies);
     if (fileText === null) {
@@ -159,13 +169,16 @@
     if (error instanceof SyntaxError) {
       console.error(`JSON parsing error for path ${path}: ${error.message}`);
     } else if (error instanceof Error) {
-      console.error(`Error in fetchFileAsJson for path ${path}: ${error.message}`);
+      console.error(
+        `Error in fetchFileAsJson for path ${path}: ${error.message}`
+      );
     } else {
-      console.error(`An unknown error occurred in fetchFileAsJson for path ${path}`);
+      console.error(
+        `An unknown error occurred in fetchFileAsJson for path ${path}`
+      );
     }
     return null;
   }
->>>>>>> 86dea820
 }
 
 export {
