--- conflicted
+++ resolved
@@ -91,13 +91,10 @@
   };
 };
 
-<<<<<<< HEAD
 function makeMapKey(type: string, name: string): string {
   return `${type}_${name}`;
 }
 
-=======
->>>>>>> 4c5617a1
 function getCleanPath(path: string): string {
   if (path && path.trim() !== '') {
     // Remove leading slash from path if present to avoid double slashes
@@ -168,11 +165,7 @@
 
 async function fetchFileAsJson(
   path: string,
-<<<<<<< HEAD
-  cookies: Record<string, string>
-=======
   cookies?: Record<string, string>
->>>>>>> 4c5617a1
 ): Promise<object | null> {
   try {
     const fileText = await fetchFileAsText(path, cookies || {});
