--- conflicted
+++ resolved
@@ -6,12 +6,8 @@
 import { MainAreaWidget } from '@jupyterlab/apputils';
 import { ILauncher } from '@jupyterlab/launcher';
 import { reactIcon } from '@jupyterlab/ui-components';
-<<<<<<< HEAD
-import { CounterWidget } from './widget';
 import { requestAPI } from './handler';
-=======
 import { AppWidget } from './App';
->>>>>>> b7176a5c
 
 /**
  * The command IDs used by the react-widget plugin.
