--- conflicted
+++ resolved
@@ -67,15 +67,7 @@
     try {
       const filePath = currentNavigationPath.replace('?subpath=', '/');
       const filePathWithoutFsp = filePath.split('/').slice(1).join('/');
-<<<<<<< HEAD
       log.debug('Fetching proxied path for', currentFileSharePath?.mount_path, filePathWithoutFsp);
-=======
-      console.log(
-        'Fetching proxied path for',
-        currentFileSharePath?.mount_path,
-        filePathWithoutFsp
-      );
->>>>>>> cf573220
       const response = await sendFetchRequest(
         `${getAPIPathRoot()}api/fileglancer/proxied-path?fsp_mount_path=${currentFileSharePath?.mount_path}&path=${filePathWithoutFsp}`,
         'GET',
