--- conflicted
+++ resolved
@@ -101,24 +101,11 @@
     React.useCallback(async (): Promise<ProxiedPath | null> => {
       const filePath = currentNavigationPath.replace('?subpath=', '/');
       const filePathWithoutFsp = filePath.split('/').slice(1).join('/');
-<<<<<<< HEAD
       if (!currentFileSharePath || !filePathWithoutFsp) {
-=======
-      log.debug('Fetching proxied path for', currentFileSharePath?.mount_path, filePathWithoutFsp);
-      const response = await sendFetchRequest(
-        `${getAPIPathRoot()}api/fileglancer/proxied-path?fsp_mount_path=${currentFileSharePath?.mount_path}&path=${filePathWithoutFsp}`,
-        'GET',
-        cookies['_xsrf']
-      );
-      if (!response.ok) {
-        log.error(
-          `Failed to fetch proxied path: ${response.status} ${response.statusText}`
-        );
->>>>>>> 7f0c21af
         return null;
       }
       try {
-        console.log(
+        log.debug(
           'Fetching proxied path for',
           currentFileSharePath?.mount_path,
           filePathWithoutFsp
@@ -129,7 +116,7 @@
           cookies['_xsrf']
         );
         if (!response.ok) {
-          console.error(
+          log.error(
             `Failed to fetch proxied path: ${response.status} ${response.statusText}`
           );
           return null;
@@ -139,18 +126,10 @@
           return data.paths[0] as ProxiedPath;
         }
       } catch (error) {
-        console.error('Error fetching proxied path:', error);
-      }
-<<<<<<< HEAD
+        log.error('Error fetching proxied path:', error);
+      }
       return null;
     }, [currentFileSharePath, currentNavigationPath, cookies]);
-=======
-    } catch (error) {
-      log.error('Error fetching proxied path:', error);
-    }
-    return null;
-  }
->>>>>>> 7f0c21af
 
   async function createProxiedPath(
     fspMountPath: string,
