--- conflicted
+++ resolved
@@ -1,12 +1,7 @@
 import React from 'react';
 import { default as log } from '@/logger';
-<<<<<<< HEAD
-import { FileOrFolder } from '../shared.types';
-import { getFileFetchPath, sendFetchRequest } from '@/utils/index';
-=======
-import { Zone, FileOrFolder, FileSharePath } from '@/shared.types';
+import { FileOrFolder, FileSharePath } from '@/shared.types';
 import { getFileBrowsePath, sendFetchRequest } from '@/utils';
->>>>>>> 6684c53e
 import { useCookiesContext } from './CookiesContext';
 import { useZoneAndFspMapContext } from './ZonesAndFspMapContext';
 import { usePreferencesContext } from './PreferencesContext';
