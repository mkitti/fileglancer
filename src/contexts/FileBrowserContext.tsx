import React from 'react';
<<<<<<< HEAD
import { FileOrFolder } from '../shared.types';
import { getAPIPathRoot, sendFetchRequest } from '../utils';
=======
import { File } from '../shared.types';
import { getFileFetchPath, sendFetchRequest } from '../utils';
>>>>>>> 86dea820
import { useCookiesContext } from './CookiesContext';

type FileBrowserContextType = {
  files: FileOrFolder[];
  currentNavigationPath: FileOrFolder['path'];
  dirArray: string[];
  currentDir: string;
<<<<<<< HEAD
  setCurrentNavigationPath: React.Dispatch<
    React.SetStateAction<FileOrFolder['path']>
  >;
  fetchAndFormatFilesForDisplay: (path: FileOrFolder['path']) => Promise<void>;
=======
  getFileFetchPath: (path: string) => string;
  setCurrentNavigationPath: React.Dispatch<React.SetStateAction<File['path']>>;
  fetchAndFormatFilesForDisplay: (path: File['path']) => Promise<void>;
>>>>>>> 86dea820
};

const FileBrowserContext = React.createContext<FileBrowserContextType | null>(
  null
);

export const useFileBrowserContext = () => {
  const context = React.useContext(FileBrowserContext);
  if (!context) {
    throw new Error('useFileBrowserContext must be used within a FileBrowserContextProvider');
  }
  return context;
};

export const FileBrowserContextProvider = ({
  children
}: {
  children: React.ReactNode;
}) => {
  const [files, setFiles] = React.useState<FileOrFolder[]>([]);
  const [currentNavigationPath, setCurrentNavigationPath] =
    React.useState<FileOrFolder['path']>('');
  const [dirArray, setDirArray] = React.useState<string[]>([]);
  const [currentDir, setCurrentDir] = React.useState<string>('');

  const { cookies } = useCookiesContext();

  React.useEffect(() => {
    if (currentNavigationPath) {
      const dirArray = makeDirArray(currentNavigationPath);
      setDirArray(dirArray);
    }
  }, [currentNavigationPath]);

  React.useEffect(() => {
    if (dirArray.length > 1) {
      setCurrentDir(dirArray[dirArray.length - 1]);
    } else {
      setCurrentDir(dirArray[0]);
    }
  }, [dirArray]);

  function makeDirArray(path: string) {
    if (currentNavigationPath.includes('?subpath=')) {
      const firstSegment = currentNavigationPath.split('?subpath=')[0];
      const subpathSegment = currentNavigationPath.split('?subpath=')[1];
      const subpathArray = subpathSegment
        .split('/')
        .filter(item => item !== '');
      return [firstSegment, ...subpathArray];
    } else {
      return [path];
    }
  }

  async function fetchAndFormatFilesForDisplay(
    path: FileOrFolder['path']
  ): Promise<void> {
    const url = getFileFetchPath(path);

    let data = [];
    try {
      const response = await sendFetchRequest(url, 'GET', cookies['_xsrf']);

      data = await response.json();
      if (data) {
        setCurrentNavigationPath(path);
      }
      if (data.files) {
        // display directories first, then files
        // within a type (directories or files), display alphabetically
        data.files = data.files.sort((a: FileOrFolder, b: FileOrFolder) => {
          if (a.is_dir === b.is_dir) {
            return a.name.localeCompare(b.name);
          }
          return a.is_dir ? -1 : 1;
        });
        setFiles(data.files as FileOrFolder[]);
      }
    } catch (error: unknown) {
      if (error instanceof Error) {
        console.error(error.message);
      } else {
        console.error('An unknown error occurred');
      }
    }
  }

  return (
    <FileBrowserContext.Provider
      value={{
        files,
        currentNavigationPath,
        dirArray,
        currentDir,
        getFileFetchPath,
        setCurrentNavigationPath,
        fetchAndFormatFilesForDisplay
      }}
    >
      {children}
    </FileBrowserContext.Provider>
  );
};<|MERGE_RESOLUTION|>--- conflicted
+++ resolved
@@ -1,11 +1,6 @@
 import React from 'react';
-<<<<<<< HEAD
 import { FileOrFolder } from '../shared.types';
-import { getAPIPathRoot, sendFetchRequest } from '../utils';
-=======
-import { File } from '../shared.types';
 import { getFileFetchPath, sendFetchRequest } from '../utils';
->>>>>>> 86dea820
 import { useCookiesContext } from './CookiesContext';
 
 type FileBrowserContextType = {
@@ -13,16 +8,11 @@
   currentNavigationPath: FileOrFolder['path'];
   dirArray: string[];
   currentDir: string;
-<<<<<<< HEAD
+  getFileFetchPath: (path: string) => string;
   setCurrentNavigationPath: React.Dispatch<
     React.SetStateAction<FileOrFolder['path']>
   >;
   fetchAndFormatFilesForDisplay: (path: FileOrFolder['path']) => Promise<void>;
-=======
-  getFileFetchPath: (path: string) => string;
-  setCurrentNavigationPath: React.Dispatch<React.SetStateAction<File['path']>>;
-  fetchAndFormatFilesForDisplay: (path: File['path']) => Promise<void>;
->>>>>>> 86dea820
 };
 
 const FileBrowserContext = React.createContext<FileBrowserContextType | null>(
@@ -32,7 +22,9 @@
 export const useFileBrowserContext = () => {
   const context = React.useContext(FileBrowserContext);
   if (!context) {
-    throw new Error('useFileBrowserContext must be used within a FileBrowserContextProvider');
+    throw new Error(
+      'useFileBrowserContext must be used within a FileBrowserContextProvider'
+    );
   }
   return context;
 };
