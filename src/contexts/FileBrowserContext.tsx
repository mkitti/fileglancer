import React from 'react';
import { default as log } from '@/logger';

import type { FileOrFolder, FileSharePath, Result } from '@/shared.types';
import { getFileBrowsePath, makeMapKey, sendFetchRequest } from '@/utils';
import { useCookiesContext } from './CookiesContext';
import { useZoneAndFspMapContext } from './ZonesAndFspMapContext';
import { normalizePosixStylePath } from '@/utils/pathHandling';
import {
  createSuccess,
  getResponseError,
  handleError
} from '@/utils/errorHandling';

type FileBrowserResponse = {
  info: FileOrFolder;
  files: FileOrFolder[];
};

type FileBrowserContextProviderProps = {
  children: React.ReactNode;
  fspName: string | undefined;
  filePath: string | undefined;
};

interface FileBrowserState {
  isFileBrowserReady: boolean;
  currentFileSharePath: FileSharePath | null;
  currentFolder: FileOrFolder | null;
  files: FileOrFolder[];
<<<<<<< HEAD
  uiErrorMsg: string | null;
=======
  fetchErrorMsg: string | null;
  propertiesTarget: FileOrFolder | null;
>>>>>>> 11f34f77
}

type FileBrowserContextType = {
  fileBrowserState: FileBrowserState;
  fspName: string | undefined;
  filePath: string | undefined;
  // The following are duplicates of the FileBrowserState, but are here for convenience until all clients are updated.
  // TODO: Remove these once all clients are updated.
  propertiesTarget: FileOrFolder | null;
  isFileBrowserReady: boolean;
  currentFileSharePath: FileSharePath | null;
  currentFolder: FileOrFolder | null;
  files: FileOrFolder[];
  // END DUPLICATES
  refreshFiles: () => Promise<Result<void>>;
  setPropertiesTarget: React.Dispatch<
    React.SetStateAction<FileOrFolder | null>
  >;
  setCurrentFileSharePath: React.Dispatch<
    React.SetStateAction<FileSharePath | null>
  >;
};

const FileBrowserContext = React.createContext<FileBrowserContextType | null>(
  null
);

export const useFileBrowserContext = () => {
  const context = React.useContext(FileBrowserContext);
  if (!context) {
    throw new Error(
      'useFileBrowserContext must be used within a FileBrowserContextProvider'
    );
  }
  return context;
};

// fspName and filePath come from URL parameters, accessed in MainLayout
export const FileBrowserContextProvider = ({
  children,
  fspName,
  filePath
}: FileBrowserContextProviderProps) => {
  // Unified state that keeps a consistent view of the file browser
  const [fileBrowserState, setFileBrowserState] =
    React.useState<FileBrowserState>({
      isFileBrowserReady: false,
      currentFileSharePath: null,
      currentFolder: null,
      files: [],
<<<<<<< HEAD
      uiErrorMsg: null
=======
      fetchErrorMsg: null,
      propertiesTarget: null
>>>>>>> 11f34f77
    });

  // Duplicate states for convenience until all clients are updated.
  // TODO: Remove these once all clients are updated.
  const [isFileBrowserReady, setIsFileBrowserReady] = React.useState(false);
  const [currentFileSharePath, setCurrentFileSharePath] =
    React.useState<FileSharePath | null>(null);
  const [currentFolder, setCurrentFolder] = React.useState<FileOrFolder | null>(
    null
  );
  const [files, setFiles] = React.useState<FileOrFolder[]>([]);

  const [propertiesTarget, setPropertiesTarget] =
    React.useState<FileOrFolder | null>(null);

  // Function to update fileBrowserState with complete, consistent data
  const updateFileBrowserState = React.useCallback(
    (newState: Partial<FileBrowserState>) => {
      log.debug('Updating fileBrowserState:', newState);
      setFileBrowserState(prev => ({
        ...prev,
        ...newState
      }));
    },
    []
  );

  // Function to update all states consistently
  const updateAllStates = React.useCallback(
    (
      ready: boolean,
      sharePath: FileSharePath | null,
      folder: FileOrFolder | null,
      fileList: FileOrFolder[],
<<<<<<< HEAD
      msg: string | null
=======
      errorMsg: string | null,
      targetItem: FileOrFolder | null
>>>>>>> 11f34f77
    ) => {
      // Update fileBrowserState with complete, consistent data
      updateFileBrowserState({
        isFileBrowserReady: ready,
        currentFileSharePath: sharePath,
        currentFolder: folder,
        files: fileList,
<<<<<<< HEAD
        uiErrorMsg: msg
=======
        fetchErrorMsg: errorMsg,
        propertiesTarget: targetItem
>>>>>>> 11f34f77
      });

      // Update local states for individual parts
      if (ready) {
        setIsFileBrowserReady(true);
        setCurrentFileSharePath(sharePath);
        setCurrentFolder(folder);
        setFiles(fileList);
<<<<<<< HEAD
=======
        setFetchErrorMsg(errorMsg);
        setPropertiesTarget(targetItem);
>>>>>>> 11f34f77
      } else {
        setIsFileBrowserReady(false);
        setCurrentFileSharePath(null);
        setCurrentFolder(null);
        setFiles([]);
<<<<<<< HEAD
=======
        setFetchErrorMsg(errorMsg);
        setPropertiesTarget(null);
>>>>>>> 11f34f77
      }
    },
    [updateFileBrowserState]
  );

  const { cookies } = useCookiesContext();
  const { zonesAndFileSharePathsMap, isZonesMapReady } =
    useZoneAndFspMapContext();

  // Function to fetch files for the current FSP and current folder
  const fetchFileInfo = React.useCallback(
    async (
      fspName: string,
      folderName: string
    ): Promise<FileBrowserResponse> => {
      const url = getFileBrowsePath(fspName, folderName);

      const response = await sendFetchRequest(url, 'GET', cookies['_xsrf']);
      const data = await response.json();

      if (!response.ok) {
        if (response.status === 403) {
          if (data.info && data.info.owner) {
            throw new Error(
              `You do not have permission to list this folder. Contact the owner (${data.info.owner}) for access.`
            );
          } else {
            throw new Error(
              'You do not have permission to list this folder. Contact the owner for access.'
            );
          }
        } else if (response.status === 404) {
          throw new Error('Folder not found');
        } else {
          const error = await getResponseError(response);
          throw new Error(error);
        }
      }

      return data as FileBrowserResponse;
    },
    [cookies]
  );

  // Fetch files for the given FSP and folder, and update the fileBrowserState
  const fetchAndUpdateFileBrowserState = React.useCallback(
    async (fsp: FileSharePath, folderPath: string): Promise<void> => {
      log.debug('Fetching files for FSP:', fsp.name, 'and folder:', folderPath);
      let folder: FileOrFolder | null = null;
      try {
        const response = await fetchFileInfo(fsp.name, folderPath);
        folder = response.info as FileOrFolder;
        if (folder) {
          folder = {
            ...folder,
            path: normalizePosixStylePath(folder.path)
          };
        }

        // Normalize the file paths in POSIX style, assuming POSIX-style paths
        let files = response.files.map(file => ({
          ...file,
          path: normalizePosixStylePath(file.path)
        })) as FileOrFolder[];
        // Sort: directories first, then files; alphabetically within each type
        files = files.sort((a: FileOrFolder, b: FileOrFolder) => {
          if (a.is_dir === b.is_dir) {
            return a.name.localeCompare(b.name);
          }
          return a.is_dir ? -1 : 1;
        });

        // Update all states consistently
        updateAllStates(true, fsp, folder, files, null, folder);
      } catch (error) {
        log.error(error);
        if (error instanceof Error) {
          updateAllStates(true, fsp, folder, [], error.message, folder);
        } else {
          updateAllStates(
            true,
            fsp,
            folder,
            [],
            'An unknown error occurred',
            folder
          );
        }
      }
    },
    [updateAllStates, fetchFileInfo]
  );

  // Function to refresh files for the current FSP and current folder
  const refreshFiles = async (): Promise<Result<void>> => {
    if (
      !fileBrowserState.currentFileSharePath ||
      !fileBrowserState.currentFolder
    ) {
      return handleError(
        new Error('File share path and folder required to refresh files')
      );
    }
    log.debug('Refreshing file list');
    try {
      await fetchAndUpdateFileBrowserState(
        fileBrowserState.currentFileSharePath,
        fileBrowserState.currentFolder.path
      );
      return createSuccess();
    } catch (error) {
      return handleError(error);
    }
  };

  // Effect to update currentFolder and propertiesTarget when URL params change
  React.useEffect(() => {
    log.debug('URL changed: fspName=', fspName, 'filePath=', filePath);
    let cancelled = false;
    const updateCurrentFileSharePathAndFolder = async () => {
      if (!isZonesMapReady || !zonesAndFileSharePathsMap || !fspName) {
        if (cancelled) {
          return;
        }
<<<<<<< HEAD
        updateAllStates(false, null, null, [], '');
=======
        updateAllStates(false, null, null, [], null, null);
>>>>>>> 11f34f77
        return;
      }

      const fspKey = makeMapKey('fsp', fspName);
      const urlFsp = zonesAndFileSharePathsMap[fspKey] as FileSharePath;
      if (!urlFsp) {
        log.error(`File share path not found for fspName: ${fspName}`);
        if (cancelled) {
          return;
        }
<<<<<<< HEAD
        updateAllStates(false, null, null, [], 'Invalid file share path name');
        return;
      }
      const folder = await fetchAndUpdateFileBrowserState(
        urlFsp,
        filePath || '.'
      );
      if (cancelled) {
        return;
      }
      if (folder) {
        setPropertiesTarget(folder);
      }
=======
        updateAllStates(false, null, null, [], null, null);
        return;
      }

      await fetchAndUpdateFileBrowserState(urlFsp, filePath || '.');

      if (cancelled) {
        return;
      }
>>>>>>> 11f34f77
    };
    updateCurrentFileSharePathAndFolder();
    return () => {
      // Cleanup function to prevent state updates if a dependency changes
      // in an asynchronous operation
      cancelled = true;
    };
  }, [
    isZonesMapReady,
    zonesAndFileSharePathsMap,
    fspName,
    filePath,
    updateAllStates,
    fetchAndUpdateFileBrowserState
  ]);

  return (
    <FileBrowserContext.Provider
      value={{
        fileBrowserState,
        isFileBrowserReady,
        fspName,
        filePath,
        files,
        currentFolder,
        currentFileSharePath,
        refreshFiles,
        propertiesTarget,
        setPropertiesTarget,
        setCurrentFileSharePath
      }}
    >
      {children}
    </FileBrowserContext.Provider>
  );
};<|MERGE_RESOLUTION|>--- conflicted
+++ resolved
@@ -28,12 +28,8 @@
   currentFileSharePath: FileSharePath | null;
   currentFolder: FileOrFolder | null;
   files: FileOrFolder[];
-<<<<<<< HEAD
-  uiErrorMsg: string | null;
-=======
-  fetchErrorMsg: string | null;
   propertiesTarget: FileOrFolder | null;
->>>>>>> 11f34f77
+  uiErrorMsg: string | null
 }
 
 type FileBrowserContextType = {
@@ -84,12 +80,8 @@
       currentFileSharePath: null,
       currentFolder: null,
       files: [],
-<<<<<<< HEAD
+      propertiesTarget: null,
       uiErrorMsg: null
-=======
-      fetchErrorMsg: null,
-      propertiesTarget: null
->>>>>>> 11f34f77
     });
 
   // Duplicate states for convenience until all clients are updated.
@@ -124,12 +116,8 @@
       sharePath: FileSharePath | null,
       folder: FileOrFolder | null,
       fileList: FileOrFolder[],
-<<<<<<< HEAD
+      targetItem: FileOrFolder | null,
       msg: string | null
-=======
-      errorMsg: string | null,
-      targetItem: FileOrFolder | null
->>>>>>> 11f34f77
     ) => {
       // Update fileBrowserState with complete, consistent data
       updateFileBrowserState({
@@ -137,12 +125,8 @@
         currentFileSharePath: sharePath,
         currentFolder: folder,
         files: fileList,
-<<<<<<< HEAD
-        uiErrorMsg: msg
-=======
-        fetchErrorMsg: errorMsg,
-        propertiesTarget: targetItem
->>>>>>> 11f34f77
+        propertiesTarget: targetItem,
+        uiErrorMsg: msg,
       });
 
       // Update local states for individual parts
@@ -151,21 +135,13 @@
         setCurrentFileSharePath(sharePath);
         setCurrentFolder(folder);
         setFiles(fileList);
-<<<<<<< HEAD
-=======
-        setFetchErrorMsg(errorMsg);
         setPropertiesTarget(targetItem);
->>>>>>> 11f34f77
       } else {
         setIsFileBrowserReady(false);
         setCurrentFileSharePath(null);
         setCurrentFolder(null);
         setFiles([]);
-<<<<<<< HEAD
-=======
-        setFetchErrorMsg(errorMsg);
         setPropertiesTarget(null);
->>>>>>> 11f34f77
       }
     },
     [updateFileBrowserState]
@@ -239,19 +215,19 @@
         });
 
         // Update all states consistently
-        updateAllStates(true, fsp, folder, files, null, folder);
+        updateAllStates(true, fsp, folder, files, folder, null);
       } catch (error) {
         log.error(error);
         if (error instanceof Error) {
-          updateAllStates(true, fsp, folder, [], error.message, folder);
+          updateAllStates(true, fsp, folder, [], folder, error.message);
         } else {
           updateAllStates(
             true,
             fsp,
             folder,
             [],
-            'An unknown error occurred',
-            folder
+            folder,
+            'An unknown error occurred'
           );
         }
       }
@@ -290,11 +266,7 @@
         if (cancelled) {
           return;
         }
-<<<<<<< HEAD
-        updateAllStates(false, null, null, [], '');
-=======
         updateAllStates(false, null, null, [], null, null);
->>>>>>> 11f34f77
         return;
       }
 
@@ -305,31 +277,15 @@
         if (cancelled) {
           return;
         }
-<<<<<<< HEAD
-        updateAllStates(false, null, null, [], 'Invalid file share path name');
+        updateAllStates(false, null, null, [], null, 'Invalid file share path name');
         return;
       }
-      const folder = await fetchAndUpdateFileBrowserState(
-        urlFsp,
-        filePath || '.'
-      );
+
+      await fetchAndUpdateFileBrowserState(urlFsp, filePath || '.');
+
       if (cancelled) {
         return;
       }
-      if (folder) {
-        setPropertiesTarget(folder);
-      }
-=======
-        updateAllStates(false, null, null, [], null, null);
-        return;
-      }
-
-      await fetchAndUpdateFileBrowserState(urlFsp, filePath || '.');
-
-      if (cancelled) {
-        return;
-      }
->>>>>>> 11f34f77
     };
     updateCurrentFileSharePathAndFolder();
     return () => {
