--- conflicted
+++ resolved
@@ -1,12 +1,7 @@
 import React from 'react';
-<<<<<<< HEAD
+import { default as log } from '@/logger';
 import { Zone, FileOrFolder, FileSharePath } from '@/shared.types';
 import { getFileBrowsePath, sendFetchRequest } from '@/utils';
-=======
-import { default as log } from '@/logger';
-import { FileOrFolder } from '../shared.types';
-import { getFileFetchPath, sendFetchRequest } from '../utils';
->>>>>>> 7f0c21af
 import { useCookiesContext } from './CookiesContext';
 import { useZoneAndFspMapContext } from './ZonesAndFspMapContext';
 import { usePreferencesContext } from './PreferencesContext';
@@ -106,9 +101,9 @@
         }
       } catch (error: unknown) {
         if (error instanceof Error) {
-          console.error(error.message);
+          log.error(error.message);
         } else {
-          console.error('An unknown error occurred');
+          log.error('An unknown error occurred');
         }
       }
     },
@@ -121,7 +116,6 @@
       if (!fetchPathFsp) {
         throw new Error('No current file share path set');
       }
-<<<<<<< HEAD
       try {
         await fetchAndFormatFilesForDisplay({
           fspName: fetchPathFsp,
@@ -139,13 +133,6 @@
         } else {
           console.error('An unknown error occurred while navigating');
         }
-=======
-    } catch (error: unknown) {
-      if (error instanceof Error) {
-        log.error(error.message);
-      } else {
-        log.error('An unknown error occurred');
->>>>>>> 7f0c21af
       }
     },
     [
