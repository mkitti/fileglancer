import React from 'react';

import type { FileSharePath, Zone } from '@/shared.types';
import { useCookiesContext } from '@/contexts/CookiesContext';
import { useZoneBrowserContext } from './ZoneBrowserContext';
import { getAPIPathRoot, sendFetchRequest, makeMapKey, HTTPError } from '@/utils';

export type FolderFavorite = {
  type: 'folder';
  folderPath: string;
  fsp: FileSharePath;
};

// Types for the zone, fsp, and folder information stored to the backend "preferences"
export type ZonePreference = { type: 'zone'; name: string };
export type FileSharePathPreference = { type: 'fsp'; name: string };
export type FolderPreference = {
  type: 'folder';
  folderPath: string;
  fspName: string;
};

type PreferencesContextType = {
  pathPreference: ['linux_path'] | ['windows_path'] | ['mac_path'];
  showPathPrefAlert: boolean;
  setShowPathPrefAlert: React.Dispatch<React.SetStateAction<boolean>>;
  handlePathPreferenceSubmit: (
    event: React.FormEvent<HTMLFormElement>,
    localPathPreference: PreferencesContextType['pathPreference']
  ) => void;
  zonePreferenceMap: Record<string, ZonePreference>;
  zoneFavorites: Zone[];
  fileSharePathPreferenceMap: Record<string, FileSharePathPreference>;
  fileSharePathFavorites: FileSharePath[];
  folderPreferenceMap: Record<string, FolderPreference>;
  folderFavorites: FolderFavorite[];
  handleFavoriteChange: (
    item: Zone | FileSharePath | FolderFavorite,
    type: string
  ) => Promise<void>;
};

const PreferencesContext = React.createContext<PreferencesContextType | null>(
  null
);

export const usePreferencesContext = () => {
  const context = React.useContext(PreferencesContext);
  if (!context) {
    throw new Error(
      'usePreferencesContext must be used within a PreferencesProvider'
    );
  }
  return context;
};

export const PreferencesProvider = ({
  children
}: {
  children: React.ReactNode;
}) => {
  const [pathPreference, setPathPreference] = React.useState<
    ['linux_path'] | ['windows_path'] | ['mac_path']
  >(['linux_path']);
  const [showPathPrefAlert, setShowPathPrefAlert] = React.useState(false);

  const [zonePreferenceMap, setZonePreferenceMap] = React.useState<
    Record<string, ZonePreference>
  >({});
  const [zoneFavorites, setZoneFavorites] = React.useState<Zone[]>([]);
  const [fileSharePathPreferenceMap, setFileSharePathPreferenceMap] =
    React.useState<Record<string, FileSharePathPreference>>({});
  const [fileSharePathFavorites, setFileSharePathFavorites] = React.useState<
    FileSharePath[]
  >([]);
  const [folderPreferenceMap, setFolderPreferenceMap] = React.useState<
    Record<string, FolderPreference>
  >({});
  const [folderFavorites, setFolderFavorites] = React.useState<
    FolderFavorite[]
  >([]);

  const { cookies } = useCookiesContext();
  const { isZonesMapReady, zonesAndFileSharePathsMap } =
    useZoneBrowserContext();

  async function fetchPreferences(key: string) {
    try {
      const data = await sendFetchRequest(
        `${getAPIPathRoot()}api/fileglancer/preference?key=${key}`,
        'GET',
        cookies['_xsrf']
      ).then(response => response.json());
      return data?.value;
    } catch (error) {
      if (error instanceof HTTPError && error.responseCode === 404) {
        console.log(`Preference '${key}' not found`);
      }
      else {
        console.log(`Error fetching preference '${key}':`, error);
      }
      return null;
    }
  }

  function accessMapItems(keys: string[]) {
    const itemsArray = keys.map(key => {
      return zonesAndFileSharePathsMap[key];
    });
    // To help with debugging edge cases
    console.log(
      'length of preference keys list: ',
      keys.length,
      '\n',
      'length of accessed items list: ',
      itemsArray.length
    );
    return itemsArray;
  }

  function updateLocalZonePreferenceStates(
    updatedMap: Record<string, ZonePreference>
  ) {
    setZonePreferenceMap(updatedMap);
    const updatedZoneFavorites = accessMapItems(
      Object.keys(updatedMap)
    ) as Zone[];
    updatedZoneFavorites.sort((a, b) => a.name.localeCompare(b.name));
    setZoneFavorites(updatedZoneFavorites as Zone[]);
  }

  function updateLocalFspPreferenceStates(
    updatedMap: Record<string, FileSharePathPreference>
  ) {
    setFileSharePathPreferenceMap(updatedMap);
    const updatedFspFavorites = accessMapItems(
      Object.keys(updatedMap)
    ) as FileSharePath[];
    // Sort based on the storage name, which is what is displayed in the UI
    updatedFspFavorites.sort((a, b) => a.storage.localeCompare(b.storage));
    setFileSharePathFavorites(updatedFspFavorites as FileSharePath[]);
  }

  function updateLocalFolderPreferenceStates(
    updatedMap: Record<string, FolderPreference>
  ) {
    setFolderPreferenceMap(updatedMap);
    const updatedFolderFavorites = Object.entries(updatedMap).map(
      ([_, value]) => {
        const fspKey = makeMapKey('fsp', value.fspName);
        const fsp = zonesAndFileSharePathsMap[fspKey];
        return { type: 'folder', folderPath: value.folderPath, fsp: fsp };
      }
    );
    // Sort by the last segment of folderPath, which is the folder name
    updatedFolderFavorites.sort((a, b) => {
      const aLastSegment = a.folderPath.split('/').pop() || '';
      const bLastSegment = b.folderPath.split('/').pop() || '';
      return aLastSegment.localeCompare(bLastSegment);
    });
    setFolderFavorites(updatedFolderFavorites as FolderFavorite[]);
  }

  React.useEffect(() => {
    (async function () {
      const rawPathPreference = await fetchPreferences('path');
      if (rawPathPreference) {
        console.log('setting initial path preference:', rawPathPreference);
        setPathPreference(rawPathPreference);
      }
    })();
  }, []);

  React.useEffect(() => {
    if (!isZonesMapReady) {
      return;
    }

    (async function () {
      const backendPrefs = await fetchPreferences('zone');
      const zoneArray = backendPrefs?.map((pref: ZonePreference) => {
        const key = makeMapKey(pref.type, pref.name);
        return { [key]: pref };
      }) || [];
      const zoneMap = Object.assign({}, ...zoneArray);
      if (zoneMap) {
        updateLocalZonePreferenceStates(zoneMap);
      }
    })();
  }, [isZonesMapReady]);

  React.useEffect(() => {
    if (!isZonesMapReady) {
      return;
    }

    (async function () {
      const backendPrefs = await fetchPreferences('fileSharePath');
<<<<<<< HEAD
      const fspMap = backendPrefs?.map((pref: FileSharePathPreference) => {
        const key = makeMapKey(pref.type, pref.name);
        return { [key]: pref };
      }) || [];
=======
      const fspArray = backendPrefs.map((pref: FileSharePathPreference) => {
        const key = makeMapKey(pref.type, pref.name);
        return { [key]: pref };
      });
      const fspMap = Object.assign({}, ...fspArray);
>>>>>>> ecc36004
      if (fspMap) {
        updateLocalFspPreferenceStates(fspMap);
      }
    })();
  }, [isZonesMapReady]);

  React.useEffect(() => {
    if (!isZonesMapReady) {
      return;
    }

    (async function () {
      const backendPrefs = await fetchPreferences('folder');
      const folderArray = backendPrefs?.map((pref: FolderPreference) => {
        const key = makeMapKey(pref.type, `${pref.fspName}_${pref.folderPath}`);
        return { [key]: pref };
      }) || [];
      const folderMap = Object.assign({}, ...folderArray);
      if (folderMap) {
        updateLocalFolderPreferenceStates(folderMap);
      }
    })();
  }, [isZonesMapReady]);

  async function savePreferencesToBackend<T>(key: string, value: T) {
    try {
      await sendFetchRequest(
        `${getAPIPathRoot()}api/fileglancer/preference?key=${key}`,
        'PUT',
        cookies['_xsrf'],
        { value: value }
      );
    } catch (error) {
      console.error(`Error updating preference '${key}':`, error);
    }
  }

  function handlePathPreferenceSubmit(
    event: React.FormEvent<HTMLFormElement>,
    localPathPreference: ['linux_path'] | ['windows_path'] | ['mac_path']
  ) {
    event.preventDefault();
    try {
      savePreferencesToBackend('path', localPathPreference);
      setPathPreference(localPathPreference);
      setShowPathPrefAlert(true);
    } catch (error) {
      console.error('Error in handlePathPreferenceSubmit:', error);
      setShowPathPrefAlert(false);
    }
  }

  function updatePreferenceList<T>(
    key: string,
    itemToUpdate: T,
    favoritesList: Record<string, T>
  ) {
    const updatedFavorites = { ...favoritesList };
    const match = updatedFavorites[key];
    if (match) {
      delete updatedFavorites[key];
    } else if (!match) {
      updatedFavorites[key] = itemToUpdate;
    }
    return updatedFavorites;
  }

  async function handleZoneFavoriteChange(item: Zone) {
    try {
      const key = makeMapKey('zone', item.name);
      const updatedZonePreferenceMap = updatePreferenceList(
        key,
        { type: 'zone', name: item.name },
        zonePreferenceMap
      ) as Record<string, ZonePreference>;  
      await savePreferencesToBackend(
        'zone',
        Object.values(updatedZonePreferenceMap)
      );
      updateLocalZonePreferenceStates(updatedZonePreferenceMap);
    } catch (error) {
      console.error('Error in handleZoneFavoriteChange:', error);
    }
  }

  async function handleFileSharePathFavoriteChange(item: FileSharePath) {
    try {
      const key = makeMapKey('fsp', item.name);
      const updatedFileSharePathMap = updatePreferenceList(
        key,
        { type: 'fsp', name: item.name },
        fileSharePathPreferenceMap
      ) as Record<string, FileSharePathPreference>;
      await savePreferencesToBackend(
        'fileSharePath',
        Object.values(updatedFileSharePathMap)
      );
      updateLocalFspPreferenceStates(updatedFileSharePathMap);
    } catch (error) {
      console.error('Error in handleFileSharePathFavoriteChange:', error);
    }
  }

  async function handleFolderFavoriteChange(item: FolderFavorite) {
    try {
      const folderPrefKey = makeMapKey(
        'folder',
        `${item.fsp.name}_${item.folderPath}`
      );
      const updatedFolderMap = updatePreferenceList(
        folderPrefKey,
        { type: 'folder', folderPath: item.folderPath, fspName: item.fsp.name },
        folderPreferenceMap
      ) as Record<string, FolderPreference>;
      await savePreferencesToBackend('folder', Object.values(updatedFolderMap));
      updateLocalFolderPreferenceStates(updatedFolderMap);
    } catch (error) {
      console.error('Error in handleFolderFavoriteChange:', error);
    }
  }

  async function handleFavoriteChange(
    item: Zone | FileSharePath | FolderFavorite,
    type: string
  ) {
    try {
      switch (type) {
        case 'zone':
          await handleZoneFavoriteChange(item as Zone);
          break;
        case 'fileSharePath':
          await handleFileSharePathFavoriteChange(item as FileSharePath);
          break;
        case 'folder':
          await handleFolderFavoriteChange(item as FolderFavorite);
          break;
        default:
          throw new Error(`Invalid type: ${type}`);
      }
    } catch (error) {
      console.error('Error in handleFavoriteChange:', error);
    }
  }

  return (
    <PreferencesContext.Provider
      value={{
        pathPreference,
        showPathPrefAlert,
        setShowPathPrefAlert,
        handlePathPreferenceSubmit,
        zonePreferenceMap,
        zoneFavorites,
        fileSharePathPreferenceMap,
        fileSharePathFavorites,
        folderPreferenceMap,
        folderFavorites,
        handleFavoriteChange
      }}
    >
      {children}
    </PreferencesContext.Provider>
  );
};<|MERGE_RESOLUTION|>--- conflicted
+++ resolved
@@ -196,18 +196,11 @@
 
     (async function () {
       const backendPrefs = await fetchPreferences('fileSharePath');
-<<<<<<< HEAD
       const fspMap = backendPrefs?.map((pref: FileSharePathPreference) => {
         const key = makeMapKey(pref.type, pref.name);
         return { [key]: pref };
       }) || [];
-=======
-      const fspArray = backendPrefs.map((pref: FileSharePathPreference) => {
-        const key = makeMapKey(pref.type, pref.name);
-        return { [key]: pref };
-      });
       const fspMap = Object.assign({}, ...fspArray);
->>>>>>> ecc36004
       if (fspMap) {
         updateLocalFspPreferenceStates(fspMap);
       }
