import React from 'react';
import { default as log } from '@/logger';

import type { FileSharePath, Zone } from '@/shared.types';
import { useCookiesContext } from '@/contexts/CookiesContext';
import { useZoneAndFspMapContext } from './ZonesAndFspMapContext';
<<<<<<< HEAD
import { useOpenFavoritesContext } from './OpenFavoritesContext';
import { useFileBrowserContext } from './FileBrowserContext';
=======
>>>>>>> 67ff5e51
import { sendFetchRequest, makeMapKey, HTTPError } from '@/utils';
import { createSuccess, handleError, toHttpError } from '@/utils/errorHandling';
import type { Result } from '@/shared.types';

export type FolderFavorite = {
  type: 'folder';
  folderPath: string;
  fsp: FileSharePath;
};

// Types for the zone, fsp, and folder information stored to the backend "preferences"
export type ZonePreference = { type: 'zone'; name: string };
export type FileSharePathPreference = { type: 'fsp'; name: string };
export type FolderPreference = {
  type: 'folder';
  folderPath: string;
  fspName: string;
};

type PreferencesContextType = {
  pathPreference: ['linux_path'] | ['windows_path'] | ['mac_path'];
  showPathPrefAlert: boolean;
  setShowPathPrefAlert: React.Dispatch<React.SetStateAction<boolean>>;
  handlePathPreferenceSubmit: (
    event: React.FormEvent<HTMLFormElement>,
    localPathPreference: PreferencesContextType['pathPreference']
  ) => void;
  zonePreferenceMap: Record<string, ZonePreference>;
  zoneFavorites: Zone[];
  fileSharePathPreferenceMap: Record<string, FileSharePathPreference>;
  fileSharePathFavorites: FileSharePath[];
  folderPreferenceMap: Record<string, FolderPreference>;
  folderFavorites: FolderFavorite[];
  isFileSharePathFavoritesReady: boolean;
  handleFavoriteChange: (
    item: Zone | FileSharePath | FolderFavorite,
    type: 'zone' | 'fileSharePath' | 'folder'
<<<<<<< HEAD
  ) => Promise<void>;
  recentlyViewedFolders: FolderPreference[];
=======
  ) => Promise<Result<boolean>>;
>>>>>>> 67ff5e51
};

const PreferencesContext = React.createContext<PreferencesContextType | null>(
  null
);

export const usePreferencesContext = () => {
  const context = React.useContext(PreferencesContext);
  if (!context) {
    throw new Error(
      'usePreferencesContext must be used within a PreferencesProvider'
    );
  }
  return context;
};

export const PreferencesProvider = ({
  children
}: {
  children: React.ReactNode;
}) => {
  const [pathPreference, setPathPreference] = React.useState<
    ['linux_path'] | ['windows_path'] | ['mac_path']
  >(['linux_path']);
  const [showPathPrefAlert, setShowPathPrefAlert] = React.useState(false);

  const [zonePreferenceMap, setZonePreferenceMap] = React.useState<
    Record<string, ZonePreference>
  >({});
  const [zoneFavorites, setZoneFavorites] = React.useState<Zone[]>([]);
  const [fileSharePathPreferenceMap, setFileSharePathPreferenceMap] =
    React.useState<Record<string, FileSharePathPreference>>({});
  const [fileSharePathFavorites, setFileSharePathFavorites] = React.useState<
    FileSharePath[]
  >([]);
  const [folderPreferenceMap, setFolderPreferenceMap] = React.useState<
    Record<string, FolderPreference>
  >({});
  const [folderFavorites, setFolderFavorites] = React.useState<
    FolderFavorite[]
  >([]);
  const [recentlyViewedFolders, setRecentlyViewedFolders] = React.useState<
    FolderPreference[]
  >([]);
  const [isFileSharePathFavoritesReady, setIsFileSharePathFavoritesReady] =
    React.useState(false);

  const { cookies } = useCookiesContext();
  const { isZonesMapReady, zonesAndFileSharePathsMap } =
    useZoneAndFspMapContext();
<<<<<<< HEAD
  const { openFavoritesSection } = useOpenFavoritesContext();
  const { fileBrowserState } = useFileBrowserContext();
=======
>>>>>>> 67ff5e51

  const fetchPreferences = React.useCallback(
    async (key: string) => {
      try {
        const data = await sendFetchRequest(
          `/api/fileglancer/preference?key=${key}`,
          'GET',
          cookies['_xsrf']
        ).then(response => response.json());
        return data?.value;
      } catch (error) {
        if (error instanceof HTTPError && error.responseCode === 404) {
          log.debug(`Preference '${key}' not found`);
        } else {
          log.error(`Error fetching preference '${key}':`, error);
        }
        return null;
      }
    },
    [cookies]
  );

  const accessMapItems = React.useCallback(
    (keys: string[]) => {
      const itemsArray = keys.map(key => {
        return zonesAndFileSharePathsMap[key];
      });
      // To help with debugging edge cases
      log.debug(`length of preference keys list: ${keys.length}`);
      log.debug(`length of accessed items list: ${itemsArray.length}`);
      return itemsArray;
    },
    [zonesAndFileSharePathsMap]
  );

  const updateLocalZonePreferenceStates = React.useCallback(
    (updatedMap: Record<string, ZonePreference>) => {
      setZonePreferenceMap(updatedMap);
      const updatedZoneFavorites = accessMapItems(
        Object.keys(updatedMap)
      ) as Zone[];
      updatedZoneFavorites.sort((a, b) => a.name.localeCompare(b.name));
      setZoneFavorites(updatedZoneFavorites as Zone[]);
    },
    [accessMapItems]
  );

  const updateLocalFspPreferenceStates = React.useCallback(
    (updatedMap: Record<string, FileSharePathPreference>) => {
      setFileSharePathPreferenceMap(updatedMap);
      const updatedFspFavorites = accessMapItems(
        Object.keys(updatedMap)
      ) as FileSharePath[];
      // Sort based on the storage name, which is what is displayed in the UI
      updatedFspFavorites.sort((a, b) => a.storage.localeCompare(b.storage));
      setFileSharePathFavorites(updatedFspFavorites as FileSharePath[]);
      setIsFileSharePathFavoritesReady(true);
    },
    [accessMapItems]
  );

  const updateLocalFolderPreferenceStates = React.useCallback(
    (updatedMap: Record<string, FolderPreference>) => {
      setFolderPreferenceMap(updatedMap);
      const updatedFolderFavorites = Object.entries(updatedMap).map(
        ([_, value]) => {
          const fspKey = makeMapKey('fsp', value.fspName);
          const fsp = zonesAndFileSharePathsMap[fspKey];
          return { type: 'folder', folderPath: value.folderPath, fsp: fsp };
        }
      );
      // Sort by the last segment of folderPath, which is the folder name
      updatedFolderFavorites.sort((a, b) => {
        const aLastSegment = a.folderPath.split('/').pop() || '';
        const bLastSegment = b.folderPath.split('/').pop() || '';
        return aLastSegment.localeCompare(bLastSegment);
      });
      setFolderFavorites(updatedFolderFavorites as FolderFavorite[]);
    },
    [zonesAndFileSharePathsMap]
  );

  const savePreferencesToBackend = React.useCallback(
    async <T,>(key: string, value: T): Promise<Response> => {
      const response = await sendFetchRequest(
        `/api/fileglancer/preference?key=${key}`,
        'PUT',
        cookies['_xsrf'],
        { value: value }
      );
      if (!response.ok) {
        throw await toHttpError(response);
      } else {
        return response;
      }
    },
    [cookies]
  );

  const handlePathPreferenceSubmit = React.useCallback(
    async (
      event: React.FormEvent<HTMLFormElement>,
      localPathPreference: ['linux_path'] | ['windows_path'] | ['mac_path']
    ): Promise<Result<void>> => {
      event.preventDefault();
      try {
        await savePreferencesToBackend('path', localPathPreference);
        setPathPreference(localPathPreference);
      } catch (error) {
        return handleError(error);
      }
      return createSuccess(undefined);
    },
    [savePreferencesToBackend]
  );

  function updatePreferenceList<T>(
    key: string,
    itemToUpdate: T,
    favoritesList: Record<string, T>
  ): { updatedFavorites: Record<string, T>; favoriteAdded: boolean } {
    const updatedFavorites = { ...favoritesList };
    const match = updatedFavorites[key];
    let favoriteAdded = false;
    if (match) {
      delete updatedFavorites[key];
      favoriteAdded = false;
    } else if (!match) {
      updatedFavorites[key] = itemToUpdate;
      favoriteAdded = true;
    }
    return { updatedFavorites, favoriteAdded };
  }

  const handleZoneFavoriteChange = React.useCallback(
    async (item: Zone): Promise<boolean> => {
      const key = makeMapKey('zone', item.name);
      const { updatedFavorites, favoriteAdded } = updatePreferenceList(
        key,
        { type: 'zone', name: item.name },
        zonePreferenceMap
      ) as {
        updatedFavorites: Record<string, ZonePreference>;
        favoriteAdded: boolean;
      };
      await savePreferencesToBackend('zone', Object.values(updatedFavorites));

      updateLocalZonePreferenceStates(updatedFavorites);
      return favoriteAdded;
    },
    [
      zonePreferenceMap,
      savePreferencesToBackend,
      updateLocalZonePreferenceStates
    ]
  );

  const handleFileSharePathFavoriteChange = React.useCallback(
    async (item: FileSharePath): Promise<boolean> => {
      const key = makeMapKey('fsp', item.name);
      const { updatedFavorites, favoriteAdded } = updatePreferenceList(
        key,
        { type: 'fsp', name: item.name },
        fileSharePathPreferenceMap
      ) as {
        updatedFavorites: Record<string, FileSharePathPreference>;
        favoriteAdded: boolean;
      };
      await savePreferencesToBackend(
        'fileSharePath',
        Object.values(updatedFavorites)
      );

      updateLocalFspPreferenceStates(updatedFavorites);
      return favoriteAdded;
    },
    [
      fileSharePathPreferenceMap,
      savePreferencesToBackend,
      updateLocalFspPreferenceStates
    ]
  );

  const handleFolderFavoriteChange = React.useCallback(
    async (item: FolderFavorite): Promise<boolean> => {
      const folderPrefKey = makeMapKey(
        'folder',
        `${item.fsp.name}_${item.folderPath}`
      );
      const { updatedFavorites, favoriteAdded } = updatePreferenceList(
        folderPrefKey,
        {
          type: 'folder',
          folderPath: item.folderPath,
          fspName: item.fsp.name
        },
        folderPreferenceMap
      ) as {
        updatedFavorites: Record<string, FolderPreference>;
        favoriteAdded: boolean;
      };

      await savePreferencesToBackend('folder', Object.values(updatedFavorites));

      updateLocalFolderPreferenceStates(updatedFavorites);
      return favoriteAdded;
    },
    [
      folderPreferenceMap,
      savePreferencesToBackend,
      updateLocalFolderPreferenceStates
    ]
  );

  const handleFavoriteChange = React.useCallback(
    async (
      item: Zone | FileSharePath | FolderFavorite,
      type: 'zone' | 'fileSharePath' | 'folder'
    ): Promise<Result<boolean>> => {
      let favoriteAdded = false;
      try {
        switch (type) {
          case 'zone':
            favoriteAdded = await handleZoneFavoriteChange(item as Zone);
            break;
          case 'fileSharePath':
            favoriteAdded = await handleFileSharePathFavoriteChange(
              item as FileSharePath
            );
            break;
          case 'folder':
            favoriteAdded = await handleFolderFavoriteChange(
              item as FolderFavorite
            );
            break;
          default:
            return handleError(new Error(`Invalid favorite type: ${type}`));
        }
      } catch (error) {
        return handleError(error);
      }
      return createSuccess(favoriteAdded);
    },
    [
      handleZoneFavoriteChange,
      handleFileSharePathFavoriteChange,
      handleFolderFavoriteChange
    ]
  );

  const updateRecentlyViewedFolders = React.useCallback(
    (folderPath: string, fspName: string): FolderPreference[] => {
      const newItem = {
        type: 'folder',
        folderPath: folderPath,
        fspName: fspName
      } as FolderPreference;
      const updatedFolders = [...recentlyViewedFolders];
      const index = updatedFolders.findIndex(
        folder =>
          folder.folderPath === newItem.folderPath &&
          folder.fspName === newItem.fspName
      );
      if (index === -1) {
        updatedFolders.unshift(newItem);
        if (updatedFolders.length > 10) {
          updatedFolders.pop(); // Remove the oldest entry if we exceed the limit
        }
      } else if (index > 0) {
        // If the folder is already in the list, move it to the front
        updatedFolders.splice(index, 1);
        updatedFolders.unshift(newItem);
      }
      return updatedFolders;
    },
    [recentlyViewedFolders]
  );

  React.useEffect(() => {
    (async function () {
      const rawPathPreference = await fetchPreferences('path');
      if (rawPathPreference) {
        log.debug('setting initial path preference:', rawPathPreference);
        setPathPreference(rawPathPreference);
      }
    })();
  }, [fetchPreferences]);

  React.useEffect(() => {
    if (!isZonesMapReady) {
      return;
    }

    (async function () {
      const backendPrefs = await fetchPreferences('zone');
      const zoneArray =
        backendPrefs?.map((pref: ZonePreference) => {
          const key = makeMapKey(pref.type, pref.name);
          return { [key]: pref };
        }) || [];
      const zoneMap = Object.assign({}, ...zoneArray);
      if (zoneMap) {
        updateLocalZonePreferenceStates(zoneMap);
      }
    })();
  }, [isZonesMapReady, fetchPreferences, updateLocalZonePreferenceStates]);

  React.useEffect(() => {
    if (!isZonesMapReady) {
      return;
    }

    (async function () {
      const backendPrefs = await fetchPreferences('fileSharePath');
      const fspArray =
        backendPrefs?.map((pref: FileSharePathPreference) => {
          const key = makeMapKey(pref.type, pref.name);
          return { [key]: pref };
        }) || [];
      const fspMap = Object.assign({}, ...fspArray);
      if (fspMap) {
        updateLocalFspPreferenceStates(fspMap);
      }
    })();
  }, [isZonesMapReady, fetchPreferences, updateLocalFspPreferenceStates]);

  React.useEffect(() => {
    if (!isZonesMapReady) {
      return;
    }

    (async function () {
      const backendPrefs = await fetchPreferences('folder');
      const folderArray =
        backendPrefs?.map((pref: FolderPreference) => {
          const key = makeMapKey(
            pref.type,
            `${pref.fspName}_${pref.folderPath}`
          );
          return { [key]: pref };
        }) || [];
      const folderMap = Object.assign({}, ...folderArray);
      if (folderMap) {
        updateLocalFolderPreferenceStates(folderMap);
      }
    })();
  }, [isZonesMapReady, fetchPreferences, updateLocalFolderPreferenceStates]);

  // Get initial recently viewed folders from backend
  React.useEffect(() => {
    if (!isZonesMapReady) {
      return;
    }
    (async function () {
      const backendPrefs = (await fetchPreferences(
        'recentlyViewedFolders'
      )) as FolderPreference[];
      if (backendPrefs && backendPrefs.length > 0) {
        setRecentlyViewedFolders(backendPrefs);
      }
    })();
  }, [fetchPreferences, isZonesMapReady]);

  // Store last viewed folder path and FSP name to avoid duplicate updates
  const lastFolderPathRef = React.useRef<string | null>(null);
  const lastFspNameRef = React.useRef<string | null>(null);

  // useEffect that runs when the current folder in fileBrowserState changes
  React.useEffect(() => {
    if (
      !fileBrowserState.currentFileSharePath ||
      !fileBrowserState.currentFolder
    ) {
      return;
    }

    const fspName = fileBrowserState.currentFileSharePath.name;
    const folderPath = fileBrowserState.currentFolder.path;

    // Skip if this is the same folder we just processed
    if (
      lastFspNameRef.current === fspName &&
      lastFolderPathRef.current === folderPath
    ) {
      return;
    }

    // Update references
    lastFspNameRef.current = fspName;
    lastFolderPathRef.current = folderPath;

    // Use a cancel flag
    let isCancelled = false;

    const processUpdate = async () => {
      // If the effect was cleaned up before this async function runs, abort
      if (isCancelled) {
        return;
      }

      try {
        const updatedFolders = updateRecentlyViewedFolders(folderPath, fspName);
        // Check again if cancelled before updating state
        if (isCancelled) {
          return;
        }
        setRecentlyViewedFolders(updatedFolders);
        await savePreferencesToBackend('recentlyViewedFolders', updatedFolders);
      } catch (error) {
        if (!isCancelled) {
          console.error('Error updating recently viewed folders:', error);
        }
      }
    };
    processUpdate();

    return () => {
      isCancelled = true;
    };
  }, [
    fileBrowserState, // Include the whole state object to satisfy ESLint
    updateRecentlyViewedFolders,
    savePreferencesToBackend
  ]);

  return (
    <PreferencesContext.Provider
      value={{
        pathPreference,
        showPathPrefAlert,
        setShowPathPrefAlert,
        handlePathPreferenceSubmit,
        zonePreferenceMap,
        zoneFavorites,
        fileSharePathPreferenceMap,
        fileSharePathFavorites,
        folderPreferenceMap,
        folderFavorites,
        isFileSharePathFavoritesReady,
        handleFavoriteChange,
        recentlyViewedFolders
      }}
    >
      {children}
    </PreferencesContext.Provider>
  );
};<|MERGE_RESOLUTION|>--- conflicted
+++ resolved
@@ -4,11 +4,7 @@
 import type { FileSharePath, Zone } from '@/shared.types';
 import { useCookiesContext } from '@/contexts/CookiesContext';
 import { useZoneAndFspMapContext } from './ZonesAndFspMapContext';
-<<<<<<< HEAD
-import { useOpenFavoritesContext } from './OpenFavoritesContext';
 import { useFileBrowserContext } from './FileBrowserContext';
-=======
->>>>>>> 67ff5e51
 import { sendFetchRequest, makeMapKey, HTTPError } from '@/utils';
 import { createSuccess, handleError, toHttpError } from '@/utils/errorHandling';
 import type { Result } from '@/shared.types';
@@ -46,12 +42,8 @@
   handleFavoriteChange: (
     item: Zone | FileSharePath | FolderFavorite,
     type: 'zone' | 'fileSharePath' | 'folder'
-<<<<<<< HEAD
-  ) => Promise<void>;
+  ) => Promise<Result<boolean>>;
   recentlyViewedFolders: FolderPreference[];
-=======
-  ) => Promise<Result<boolean>>;
->>>>>>> 67ff5e51
 };
 
 const PreferencesContext = React.createContext<PreferencesContextType | null>(
@@ -102,11 +94,7 @@
   const { cookies } = useCookiesContext();
   const { isZonesMapReady, zonesAndFileSharePathsMap } =
     useZoneAndFspMapContext();
-<<<<<<< HEAD
-  const { openFavoritesSection } = useOpenFavoritesContext();
   const { fileBrowserState } = useFileBrowserContext();
-=======
->>>>>>> 67ff5e51
 
   const fetchPreferences = React.useCallback(
     async (key: string) => {
