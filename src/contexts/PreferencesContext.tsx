import React from 'react';
<<<<<<< HEAD
import type { FileSharePath, Zone } from '../shared.types';
import { useCookiesContext } from '../contexts/CookiesContext';
import { useZoneBrowserContext } from './ZoneBrowserContext';
import { getAPIPathRoot, sendFetchRequest, makeMapKey } from '../utils';
=======
import type { FileSharePathItem, ZonesAndFileSharePaths } from '@/shared.types';
import { useCookiesContext } from '@/contexts/CookiesContext';
import { getAPIPathRoot, sendFetchRequest } from '@/utils';
>>>>>>> b982d457

export type FolderFavorite = {
  folderPath: string;
  fsp: FileSharePath;
};

type PreferencesContextType = {
  pathPreference: ['linux_path'] | ['windows_path'] | ['mac_path'];
  showPathPrefAlert: boolean;
  setShowPathPrefAlert: React.Dispatch<React.SetStateAction<boolean>>;
  handlePathPreferenceSubmit: (
    event: React.FormEvent<HTMLFormElement>,
    localPathPreference: PreferencesContextType['pathPreference']
  ) => void;
  zonePreferenceKeys: string[];
  zoneFavorites: Zone[];
  fileSharePathPreferenceKeys: string[];
  fileSharePathFavorites: FileSharePath[];
  folderPreferenceKeys: string[];
  folderFavorites: FolderFavorite[];
  handleFavoriteChange: (
    item: Zone | FileSharePath | FolderFavorite,
    type: string
  ) => Promise<void>;
};

const PreferencesContext = React.createContext<PreferencesContextType | null>(
  null
);

export const usePreferencesContext = () => {
  const context = React.useContext(PreferencesContext);
  if (!context) {
    throw new Error(
      'usePreferencesContext must be used within a PreferencesProvider'
    );
  }
  return context;
};

export const PreferencesProvider = ({
  children
}: {
  children: React.ReactNode;
}) => {
  const [pathPreference, setPathPreference] = React.useState<
    ['linux_path'] | ['windows_path'] | ['mac_path']
  >(['linux_path']);
  const [showPathPrefAlert, setShowPathPrefAlert] = React.useState(false);

  const [zonePreferenceKeys, setZonePreferenceKeys] = React.useState<string[]>(
    []
  );
  const [zoneFavorites, setZoneFavorites] = React.useState<Zone[]>([]);
  const [fileSharePathPreferenceKeys, setFileSharePathPreferenceKeys] =
    React.useState<string[]>([]);
  const [fileSharePathFavorites, setFileSharePathFavorites] = React.useState<
    FileSharePath[]
  >([]);
  const [folderPreferenceKeys, setFolderPreferenceKeys] = React.useState<
    string[]
  >([]);
  const [folderFavorites, setFolderFavorites] = React.useState<
    FolderFavorite[]
  >([]);

  const { cookies } = useCookiesContext();
  const { isZonesMapReady, zonesAndFileSharePathsMap } =
    useZoneBrowserContext();

  async function fetchPreferences(key: string) {
    try {
      const data = await sendFetchRequest(
        `${getAPIPathRoot()}api/fileglancer/preference?key=${key}`,
        'GET',
        cookies['_xsrf']
      ).then(response => response.json());
      return data?.value;
    } catch (error) {
      console.log(
        `Potential error fetching preferences, or preference with key ${key} is not set:`,
        error
      );
    }
  }

  function accessMapItems(keys: string[]) {
    const itemsArray = keys.map(key => {
      return zonesAndFileSharePathsMap[key];
    });
    // To help with debugging edge cases
    console.log(
      'length of preference keys list: ',
      keys.length,
      '\n',
      'length of accessed items list: ',
      itemsArray.length
    );
    return itemsArray;
  }

  function updateLocalZonePreferenceStates(updatedKeys: string[]) {
    setZonePreferenceKeys(updatedKeys);
    const updatedZoneFavorites = accessMapItems(updatedKeys);
    updatedZoneFavorites.sort((a, b) => a.name.localeCompare(b.name));
    setZoneFavorites(updatedZoneFavorites as Zone[]);
  }

  function updateLocalFspPreferenceStates(updatedKeys: string[]) {
    setFileSharePathPreferenceKeys(updatedKeys);
    const updatedFspFavorites = accessMapItems(updatedKeys) as FileSharePath[];
    // Sort based on the storage name, which is what is displayed in the UI
    updatedFspFavorites.sort((a, b) => a.storage.localeCompare(b.storage));
    setFileSharePathFavorites(updatedFspFavorites as FileSharePath[]);
  }

  function updateLocalFolderPreferenceStates(updatedKeys: string[]) {
    setFolderPreferenceKeys(updatedKeys);
    const updatedFolderFavorites = updatedKeys.map(key => {
      const [, fspName, folderPath] = key.split('_');
      const fspKey = makeMapKey('fsp', fspName); // FSP key corresponding to the folder
      const fsp = zonesAndFileSharePathsMap[fspKey] as FileSharePath; // Access the corresponding FSP
      return { folderPath, fsp };
    });
    // Sort by the last segment of folderPath, which is the folder name
    updatedFolderFavorites.sort((a, b) => {
      const aLastSegment = a.folderPath.split('/').pop() || '';
      const bLastSegment = b.folderPath.split('/').pop() || '';
      return aLastSegment.localeCompare(bLastSegment);
    });
    setFolderFavorites(updatedFolderFavorites as FolderFavorite[]);
  }

  React.useEffect(() => {
    (async function () {
      const rawPathPreference = await fetchPreferences('path');
      if (rawPathPreference) {
        console.log('setting initial path preference:', rawPathPreference);
        setPathPreference(rawPathPreference);
      }
    })();
  }, []);

  React.useEffect(() => {
    if (!isZonesMapReady) {
      return;
    }

    (async function () {
      const backendKeys = await fetchPreferences('zone');
      if (backendKeys) {
        updateLocalZonePreferenceStates(backendKeys);
      }
    })();
  }, [isZonesMapReady]);

  React.useEffect(() => {
    if (!isZonesMapReady) {
      return;
    }

    (async function () {
      const backendKeys = await fetchPreferences('fileSharePath');
      if (backendKeys) {
        updateLocalFspPreferenceStates(backendKeys);
      }
    })();
  }, [isZonesMapReady]);

  React.useEffect(() => {
    if (!isZonesMapReady) {
      return;
    }

    (async function () {
      const backendKeys = await fetchPreferences('folder');
      if (backendKeys) {
        updateLocalFolderPreferenceStates(backendKeys);
      }
    })();
  }, [isZonesMapReady]);

  async function savePreferencesToBackend<T>(key: string, value: T) {
    try {
      await sendFetchRequest(
        `${getAPIPathRoot()}api/fileglancer/preference?key=${key}`,
        'PUT',
        cookies['_xsrf'],
        { value: value }
      );
    } catch (error) {
      console.error(`Error updating ${key}:`, error);
    }
  }

  function handlePathPreferenceSubmit(
    event: React.FormEvent<HTMLFormElement>,
    localPathPreference: ['linux_path'] | ['windows_path'] | ['mac_path']
  ) {
    event.preventDefault();
    try {
      savePreferencesToBackend('path', localPathPreference);
      setPathPreference(localPathPreference);
      setShowPathPrefAlert(true);
    } catch (error) {
      console.error('Error updating path preference:', error);
      setShowPathPrefAlert(false);
    }
  }

  function updatePreferenceKeyList(key: string, favoritesList: string[]) {
    const updatedFavorites = [...favoritesList];
    const keyIndex = updatedFavorites.indexOf(key);
    if (keyIndex < 0) {
      updatedFavorites.push(key);
    } else if (keyIndex >= 0) {
      updatedFavorites.splice(keyIndex, 1);
    }
    return updatedFavorites;
  }

  async function handleZoneFavoriteChange(item: Zone) {
    const key = makeMapKey('zone', item.name);
    const updatedZonePreferenceKeys = updatePreferenceKeyList(
      key,
      zonePreferenceKeys
    );

    try {
      await savePreferencesToBackend('zone', updatedZonePreferenceKeys);
      updateLocalZonePreferenceStates(updatedZonePreferenceKeys);
    } catch (error) {
      console.error('Error updating zone favorites:', error);
    }
  }

  async function handleFileSharePathFavoriteChange(item: FileSharePath) {
    const key = makeMapKey('fsp', item.name);
    const updatedFileSharePathKeys = updatePreferenceKeyList(
      key,
      fileSharePathPreferenceKeys
    );

    try {
      await savePreferencesToBackend('fileSharePath', updatedFileSharePathKeys);
      updateLocalFspPreferenceStates(updatedFileSharePathKeys);
    } catch (error) {
      console.error('Error updating file share path favorites:', error);
    }
  }

  async function handleFolderFavoriteChange(item: FolderFavorite) {
    const folderPrefKey = makeMapKey(
      'folder',
      `${item.fsp.name}_${item.folderPath}`
    );
    const updatedFolderKeys = updatePreferenceKeyList(
      folderPrefKey,
      folderPreferenceKeys
    );

    try {
      await savePreferencesToBackend('folder', updatedFolderKeys);
      updateLocalFolderPreferenceStates(updatedFolderKeys);
    } catch (error) {
      console.error('Error updating folder favorites:', error);
    }
  }

  async function handleFavoriteChange(
    item: Zone | FileSharePath | FolderFavorite,
    type: string
  ) {
    switch (type) {
      case 'zone':
        try {
          await handleZoneFavoriteChange(item as Zone);
        } catch (error) {
          console.log(error);
        }
        break;
      case 'fileSharePath':
        try {
          await handleFileSharePathFavoriteChange(item as FileSharePath);
        } catch (error) {
          console.log(error);
        }
        break;
      case 'folder':
        try {
          await handleFolderFavoriteChange(item as FolderFavorite);
        } catch (error) {
          console.log(error);
        }
        break;
      default:
        console.error('Invalid type provided for handleFavoriteChange:', type);
        break;
    }
  }

  return (
    <PreferencesContext.Provider
      value={{
        pathPreference,
        showPathPrefAlert,
        setShowPathPrefAlert,
        handlePathPreferenceSubmit,
        zonePreferenceKeys,
        zoneFavorites,
        fileSharePathPreferenceKeys,
        fileSharePathFavorites,
        folderPreferenceKeys,
        folderFavorites,
        handleFavoriteChange
      }}
    >
      {children}
    </PreferencesContext.Provider>
  );
};<|MERGE_RESOLUTION|>--- conflicted
+++ resolved
@@ -1,14 +1,10 @@
 import React from 'react';
-<<<<<<< HEAD
-import type { FileSharePath, Zone } from '../shared.types';
-import { useCookiesContext } from '../contexts/CookiesContext';
+
+import type { FileSharePath, Zone } from '@/shared.types';
+import { useCookiesContext } from '@/contexts/CookiesContext';
 import { useZoneBrowserContext } from './ZoneBrowserContext';
-import { getAPIPathRoot, sendFetchRequest, makeMapKey } from '../utils';
-=======
-import type { FileSharePathItem, ZonesAndFileSharePaths } from '@/shared.types';
-import { useCookiesContext } from '@/contexts/CookiesContext';
-import { getAPIPathRoot, sendFetchRequest } from '@/utils';
->>>>>>> b982d457
+import { getAPIPathRoot, sendFetchRequest, makeMapKey } from '@/utils';
+
 
 export type FolderFavorite = {
   folderPath: string;
