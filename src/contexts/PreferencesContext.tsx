--- conflicted
+++ resolved
@@ -44,12 +44,9 @@
     type: 'zone' | 'fileSharePath' | 'folder'
   ) => Promise<Result<boolean>>;
   recentlyViewedFolders: FolderPreference[];
-<<<<<<< HEAD
   layout: string;
   handleUpdateLayout: (layout: string) => Promise<void>;
-=======
   loadingRecentlyViewedFolders: boolean;
->>>>>>> a970ccef
 };
 
 const PreferencesContext = React.createContext<PreferencesContextType | null>(
@@ -587,12 +584,9 @@
         isFileSharePathFavoritesReady,
         handleFavoriteChange,
         recentlyViewedFolders,
-<<<<<<< HEAD
         layout,
-        handleUpdateLayout
-=======
+        handleUpdateLayout,
         loadingRecentlyViewedFolders
->>>>>>> a970ccef
       }}
     >
       {children}
