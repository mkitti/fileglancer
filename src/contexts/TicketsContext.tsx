import React from 'react';
import logger, { default as log } from '@/logger';
import { useCookiesContext } from '@/contexts/CookiesContext';
import { useFileBrowserContext } from '@/contexts/FileBrowserContext';
import { useProfileContext } from './ProfileContext';
<<<<<<< HEAD
import { sendFetchRequest, getFileBrowsePath, joinPaths } from '@/utils';
=======
import { sendFetchRequest, joinPaths } from '@/utils';
>>>>>>> 67ff5e51
import type { Result } from '@/shared.types';
import { createSuccess, handleError, toHttpError } from '@/utils/errorHandling';

export type Ticket = {
  username: string;
  path: string;
  fsp_name: string;
  key: string;
  created: string;
  updated: string;
  status: string;
  resolution: string;
  description: string;
  link: string;
  comments: unknown[];
};

type TicketContextType = {
  ticket: Ticket | null;
  allTickets?: Ticket[];
  createTicket: (destination: string) => Promise<void>;
  fetchAllTickets: () => Promise<Result<Ticket[] | null>>;
  setAllTickets: React.Dispatch<React.SetStateAction<Ticket[]>>;
};

function sortTicketsByDate(tickets: Ticket[]): Ticket[] {
  return tickets.sort(
    (a, b) => new Date(b.created).getTime() - new Date(a.created).getTime()
  );
}

const TicketContext = React.createContext<TicketContextType | null>(null);

export const useTicketContext = () => {
  const context = React.useContext(TicketContext);
  if (!context) {
    throw new Error('useTicketContext must be used within a TicketProvider');
  }
  return context;
};

export const TicketProvider = ({ children }: { children: React.ReactNode }) => {
  const [allTickets, setAllTickets] = React.useState<Ticket[]>([]);
  const [ticket, setTicket] = React.useState<Ticket | null>(null);
  const { cookies } = useCookiesContext();
  const { fileBrowserState } = useFileBrowserContext();
  const { profile } = useProfileContext();

  const fetchAllTickets = React.useCallback(async (): Promise<
    Result<Ticket[] | null>
  > => {
    try {
      const response = await sendFetchRequest(
        '/api/fileglancer/ticket',
        'GET',
        cookies['_xsrf']
      );
      if (response.ok) {
        const data = await response.json();
        if (data?.tickets) {
          return createSuccess(sortTicketsByDate(data.tickets) as Ticket[]);
        }
        // Not an error, just no tickets available
        return createSuccess(null);
      } else if (response.status === 404) {
        log.warn('No ticket found for the current file share path and target');
        // This is not an error, just no tickets available
        return createSuccess(null);
      } else {
        throw await toHttpError(response);
      }
    } catch (error) {
      return handleError(error);
    }
  }, [cookies]);

  const fetchTicket = React.useCallback(async (): Promise<
    Result<Ticket | null>
  > => {
    if (
      (!fileBrowserState.currentFileSharePath ||
        !fileBrowserState.propertiesTarget) &&
      !fileBrowserState.isFileBrowserReady
    ) {
      log.warn(
        'Cannot fetch ticket; no current file share path or file/folder selected'
      );
      // This is probably not an error, just the state before the file browser is ready
      return createSuccess(null);
    } else if (
      !fileBrowserState.currentFileSharePath ||
      !fileBrowserState.propertiesTarget
    ) {
      return handleError(
        new Error(
          'File browser is ready but no file share path or properties target selected'
        )
      );
    }
    try {
      const response = await sendFetchRequest(
        `/api/fileglancer/ticket?fsp_name=${fileBrowserState.currentFileSharePath.name}&path=${fileBrowserState.propertiesTarget.path}`,
        'GET',
        cookies['_xsrf']
      );
      if (response.ok) {
        const data = (await response.json()) as any;
        log.debug('Fetched ticket:', data);
        if (data?.tickets) {
          return createSuccess(data.tickets[0] as Ticket);
        }
      }
      if (response.status === 404) {
        log.warn('No ticket found for the current file share path and target');
        // This is not an error, just no ticket available
        return createSuccess(null);
      } else {
        return handleError(response);
      }
    } catch (error) {
      return handleError(error);
    }
  }, [
    fileBrowserState.currentFileSharePath,
    fileBrowserState.propertiesTarget,
    fileBrowserState.isFileBrowserReady,
    cookies
  ]);

  async function createTicket(destinationFolder: string): Promise<void> {
    if (!fileBrowserState.currentFileSharePath) {
      throw new Error('No file share path selected');
    } else if (!fileBrowserState.propertiesTarget) {
      throw new Error('No properties target selected');
    }

    const messagePath = joinPaths(
      fileBrowserState.currentFileSharePath.mount_path,
      fileBrowserState.propertiesTarget.path
    );

    const createTicketResponse = await sendFetchRequest(
      '/api/fileglancer/ticket',
      'POST',
      cookies['_xsrf'],
      {
        fsp_name: fileBrowserState.currentFileSharePath.name,
        path: fileBrowserState.propertiesTarget.path,
        project_key: 'FT',
        issue_type: 'Task',
        summary: 'Convert file to ZARR',
        description: `Convert ${messagePath} to a ZARR file.\nDestination folder: ${destinationFolder}\nRequested by: ${profile?.username}`
      }
    );

    if (!createTicketResponse.ok) {
      throw await toHttpError(createTicketResponse);
    }

    const ticketData = await createTicketResponse.json();

    logger.info('Ticket created successfully:', ticketData);
    setTicket(ticketData);
  }

  React.useEffect(() => {
    (async function () {
      const result = await fetchAllTickets();
      if (result.success) {
        setAllTickets(result.data || []);
      }
    })();
  }, [fetchAllTickets]);

  React.useEffect(() => {
    (async function () {
      const result = await fetchTicket();
      if (result.success) {
        setTicket(result.data);
      } else {
        setTicket(null);
      }
    })();
  }, [fetchTicket]);

  return (
    <TicketContext.Provider
      value={{
        ticket,
        allTickets,
        createTicket,
        fetchAllTickets,
        setAllTickets
      }}
    >
      {children}
    </TicketContext.Provider>
  );
};

export default TicketContext;<|MERGE_RESOLUTION|>--- conflicted
+++ resolved
@@ -3,11 +3,7 @@
 import { useCookiesContext } from '@/contexts/CookiesContext';
 import { useFileBrowserContext } from '@/contexts/FileBrowserContext';
 import { useProfileContext } from './ProfileContext';
-<<<<<<< HEAD
-import { sendFetchRequest, getFileBrowsePath, joinPaths } from '@/utils';
-=======
 import { sendFetchRequest, joinPaths } from '@/utils';
->>>>>>> 67ff5e51
 import type { Result } from '@/shared.types';
 import { createSuccess, handleError, toHttpError } from '@/utils/errorHandling';
 
