--- conflicted
+++ resolved
@@ -32,11 +32,7 @@
   });
 };
 
-<<<<<<< HEAD
-function formatDateString(dateStr: string) {
-=======
 const formatDateString = (dateStr: string) => {
->>>>>>> e0ab5f3a
   // If dateStr does not end with 'Z' or contain a timezone offset, treat as UTC
   let normalized = dateStr;
   if (!/Z$|[+-]\d{2}:\d{2}$/.test(dateStr)) {
@@ -44,11 +40,7 @@
   }
   const date = new Date(normalized);
   return date.toLocaleString();
-<<<<<<< HEAD
-}
-=======
 };
->>>>>>> e0ab5f3a
 
 class HTTPError extends Error {
   responseCode: number;
