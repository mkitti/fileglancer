--- conflicted
+++ resolved
@@ -1,17 +1,7 @@
 import React from 'react';
-<<<<<<< HEAD
 import { Button, Typography } from '@material-tailwind/react';
-=======
-import {
-  Button,
-  Dialog,
-  IconButton,
-  Typography
-} from '@material-tailwind/react';
-import { HiX } from 'react-icons/hi';
->>>>>>> 26a0dfe1
 
-import FgDialog from '@/components/ui/Dialogs/FgDialog';
+import FgDialog from './FgDialog';
 import usePermissionsDialog from '@/hooks/usePermissionsDialog';
 import { useFileBrowserContext } from '@/contexts/FileBrowserContext';
 
@@ -58,7 +48,6 @@
   }
 
   return (
-<<<<<<< HEAD
     <FgDialog
       open={showPermissionsDialog}
       onClose={() => setShowPermissionsDialog(false)}
@@ -88,48 +77,6 @@
                 <th className="px-3 py-2 text-left font-medium">Write</th>
               </tr>
             </thead>
-=======
-    <Dialog open={showPermissionsDialog}>
-      <Dialog.Overlay>
-        <Dialog.Content className="p-6 bg-surface-light dark:bg-surface">
-          <IconButton
-            size="sm"
-            variant="outline"
-            color="secondary"
-            className="absolute right-4 top-4 text-secondary hover:text-background"
-            isCircular
-            onClick={() => {
-              setShowPermissionsDialog(false);
-            }}
-          >
-            <HiX className="icon-default" />
-          </IconButton>
-          {targetItem ? (
-            <form
-              onSubmit={async event => {
-                event.preventDefault();
-                if (!localPermissions) {
-                  return;
-                }
-                await handleChangePermissions(targetItem, localPermissions);
-                setShowPermissionsDialog(false);
-              }}
-            >
-              <Typography className="mt-8 text-foreground font-semibold">
-                Change permisions for file
-                <span className="font-semibold"> {targetItem.name}</span>
-              </Typography>
-              <table className="w-full my-4 border border-surface dark:border-surface-light text-foreground">
-                <thead className="border-b border-surface dark:border-surface-light bg-surface-dark text-sm font-medium">
-                  <tr>
-                    <th className="px-3 py-2 text-start font-medium">
-                      Who can view or edit this data?
-                    </th>
-                    <th className="px-3 py-2 text-left font-medium">Read</th>
-                    <th className="px-3 py-2 text-left font-medium">Write</th>
-                  </tr>
-                </thead>
->>>>>>> 26a0dfe1
 
             {localPermissions ? (
               <tbody className="text-sm">
