import React from 'react';
import { Button, Typography } from '@material-tailwind/react';

import type { ProxiedPath } from '@/contexts/ProxiedPathContext';
import { useFileBrowserContext } from '@/contexts/FileBrowserContext';
import { usePreferencesContext } from '@/contexts/PreferencesContext';
import { useZoneAndFspMapContext } from '@/contexts/ZonesAndFspMapContext';
import { getPreferredPathForDisplay, makeMapKey } from '@/utils';
import type { FileSharePath } from '@/shared.types';
import type { PendingToolKey } from '@/hooks/useZarrMetadata';
import FgDialog from './FgDialog';
import TextWithFilePath from './TextWithFilePath';
import AutomaticLinksToggle from '@/components/ui/PreferencesPage/AutomaticLinksToggle';

<<<<<<< HEAD
type DataLinkDialogProps = {
  action: 'create' | 'delete';
  type: 'zarr' | 'other';
=======
interface CommonDataLinkDialogProps {
  getDisplayPath?: () => string;
>>>>>>> fb4ed458
  showDataLinkDialog: boolean;
  setShowDataLinkDialog: React.Dispatch<React.SetStateAction<boolean>>;
}

interface CreateLinkDialog extends CommonDataLinkDialogProps {
  action: 'create';
  onConfirm: () => Promise<void>;
  onCancel: () => void;
  setPendingToolKey: React.Dispatch<React.SetStateAction<PendingToolKey>>;
}

interface DeleteLinkDialog extends CommonDataLinkDialogProps {
  action: 'delete';
  proxiedPath: ProxiedPath;
  handleDeleteDataLink: (proxiedPath: ProxiedPath) => Promise<void>;
}

type DataLinkDialogProps = CreateLinkDialog | DeleteLinkDialog;

function CreateLinkBtn({
  onConfirm
}: {
  onConfirm: () => Promise<void>;
}): JSX.Element {
  return (
    <Button
      variant="outline"
      color="error"
      className="!rounded-md flex items-center gap-2"
      onClick={async () => {
        await onConfirm();
      }}
    >
      Create Data Link
    </Button>
  );
}

function DeleteLinkBtn({
  proxiedPath,
  setShowDataLinkDialog,
  handleDeleteDataLink
}: {
  proxiedPath: ProxiedPath;
  setShowDataLinkDialog: React.Dispatch<React.SetStateAction<boolean>>;
  handleDeleteDataLink: (proxiedPath: ProxiedPath) => Promise<void>;
}): JSX.Element {
  return (
    <Button
      variant="outline"
      color="error"
      className="!rounded-md flex items-center gap-2 hover:text-background focus:text-background"
      onClick={async () => {
        await handleDeleteDataLink(proxiedPath);
        setShowDataLinkDialog(false);
      }}
    >
      Delete Data Link
    </Button>
  );
}

function CancelBtn({
  setPendingToolKey,
  setShowDataLinkDialog,
  onCancel
}: {
  setPendingToolKey?: React.Dispatch<React.SetStateAction<PendingToolKey>>;
  setShowDataLinkDialog?: React.Dispatch<React.SetStateAction<boolean>>;
  onCancel?: () => void;
}): JSX.Element {
  return (
    <Button
      variant="outline"
      className="!rounded-md flex items-center gap-2"
      onClick={() => {
        if (onCancel) {
          onCancel();
        } else {
          if (setPendingToolKey) {
            setPendingToolKey(null);
          }
          if (setShowDataLinkDialog) {
            setShowDataLinkDialog(false);
          }
        }
      }}
    >
      Cancel
    </Button>
  );
}

function BtnContainer({
  children
}: {
  children: React.ReactNode;
}): JSX.Element {
  return <div className="flex gap-4">{children}</div>;
}

<<<<<<< HEAD
export default function DataLinkDialog({
  type,
  action,
  showDataLinkDialog,
  setShowDataLinkDialog,
  proxiedPath,
  pendingNavigationUrl,
  setPendingNavigationUrl
}: DataLinkDialogProps): JSX.Element {
=======
export default function DataLinkDialog(
  props: DataLinkDialogProps
): JSX.Element {
>>>>>>> fb4ed458
  const { fileBrowserState } = useFileBrowserContext();
  const { pathPreference, areDataLinksAutomatic } = usePreferencesContext();
  const { zonesAndFileSharePathsMap } = useZoneAndFspMapContext();
  const [localAreDataLinksAutomatic] = React.useState(areDataLinksAutomatic);

  function getDisplayPath(): string {
    const fspKey =
      props.action === 'delete'
        ? makeMapKey('fsp', props.proxiedPath.fsp_name)
        : fileBrowserState.currentFileSharePath
          ? makeMapKey('fsp', fileBrowserState.currentFileSharePath.name)
          : '';

    const pathFsp = fspKey
      ? (zonesAndFileSharePathsMap[fspKey] as FileSharePath)
      : null;
    const targetPath =
      props.action === 'delete'
        ? props.proxiedPath.path
        : fileBrowserState.currentFileOrFolder
          ? fileBrowserState.currentFileOrFolder.path
          : '';

    return pathFsp && targetPath
      ? getPreferredPathForDisplay(pathPreference, pathFsp, targetPath)
      : '';
<<<<<<< HEAD

  if (!targetPath) {
    return <>{toast.error('Valid current folder or proxied path required')}</>;
  }

  const displayPath = getPreferredPathForDisplay(
    pathPreference,
    pathFsp,
    targetPath
  );

  if (action === 'create' && type === 'zarr' && localAutomaticDataLinks) {
    return <></>;
=======
>>>>>>> fb4ed458
  }
  const displayPath = getDisplayPath();

  return (
    <FgDialog
      open={props.showDataLinkDialog}
      onClose={() => {
        if (props.action === 'create') {
          props.setPendingToolKey(null);
        }
        props.setShowDataLinkDialog(false);
      }}
    >
      <div className="flex flex-col gap-4 my-4">
<<<<<<< HEAD
        {action === 'create' &&
        (type === 'other' || (type === 'zarr' && !localAutomaticDataLinks)) ? (
=======
        {props.action === 'create' && localAreDataLinksAutomatic ? (
          <> </>
        ) : props.action === 'create' && !localAreDataLinksAutomatic ? (
>>>>>>> fb4ed458
          <>
            <TextWithFilePath
              text="Are you sure you want to create a data link for this path?"
              path={displayPath}
            />
            <Typography className="text-foreground">
              If you share the data link with internal collaborators, they will
              be able to view these data.
            </Typography>
            {type === 'zarr' ? (
              <div className="flex flex-col gap-2">
                <Typography className="font-semibold text-foreground">
                  Don't ask me this again:
                </Typography>
                <AutomaticLinksToggle />
              </div>
            ) : null}
            <BtnContainer>
              <CreateLinkBtn onConfirm={props.onConfirm} />
              <CancelBtn onCancel={props.onCancel} />
            </BtnContainer>
          </>
<<<<<<< HEAD
        ) : action === 'delete' ? (
=======
        ) : null}
        {props.action === 'delete' && localAreDataLinksAutomatic ? (
>>>>>>> fb4ed458
          <>
            <TextWithFilePath
              text="Are you sure you want to delete the data link for this path?"
              path={displayPath}
            />
            <Typography className="text-foreground">
              <span className="font-semibold">Warning:</span> The existing data
<<<<<<< HEAD
              link will be deleted. Collaborators who previously received the
              link will no longer be able to use it to access these data. You
              can create a new data link at any time.
=======
              link to this data will be deleted. Collaborators who previously
              received the link will no longer be able to access it.
            </Typography>
            <BtnContainer>
              <DeleteLinkBtn
                proxiedPath={props.proxiedPath}
                setShowDataLinkDialog={props.setShowDataLinkDialog}
                handleDeleteDataLink={props.handleDeleteDataLink}
              />
              <CancelBtn setShowDataLinkDialog={props.setShowDataLinkDialog} />
            </BtnContainer>
            <Typography className="text-foreground">
              <span className="font-semibold">Note:</span> Automatic data links
              are currently enabled. To disable this feature, click the checkbox
              below before deleting this data link.
            </Typography>
            <AutomaticLinksToggle />
          </>
        ) : props.action === 'delete' && !localAreDataLinksAutomatic ? (
          <>
            <TextWithFilePath
              text="Are you sure you want to delete the data link for this path?"
              path={displayPath}
            />
            <Typography className="text-foreground">
              <span className="font-semibold">Warning:</span> The existing data
              link to this data will be deleted. Collaborators who previously
              received the link will no longer be able to access it. You can
              create a new data link at any time by navigating to the file path
              and clicking on one of the data viewers.
>>>>>>> fb4ed458
            </Typography>
            <BtnContainer>
              <DeleteLinkBtn
                proxiedPath={props.proxiedPath}
                setShowDataLinkDialog={props.setShowDataLinkDialog}
                handleDeleteDataLink={props.handleDeleteDataLink}
              />
              <CancelBtn setShowDataLinkDialog={props.setShowDataLinkDialog} />
            </BtnContainer>
          </>
        ) : null}
      </div>
    </FgDialog>
  );
}<|MERGE_RESOLUTION|>--- conflicted
+++ resolved
@@ -12,14 +12,8 @@
 import TextWithFilePath from './TextWithFilePath';
 import AutomaticLinksToggle from '@/components/ui/PreferencesPage/AutomaticLinksToggle';
 
-<<<<<<< HEAD
-type DataLinkDialogProps = {
-  action: 'create' | 'delete';
-  type: 'zarr' | 'other';
-=======
 interface CommonDataLinkDialogProps {
   getDisplayPath?: () => string;
->>>>>>> fb4ed458
   showDataLinkDialog: boolean;
   setShowDataLinkDialog: React.Dispatch<React.SetStateAction<boolean>>;
 }
@@ -121,21 +115,9 @@
   return <div className="flex gap-4">{children}</div>;
 }
 
-<<<<<<< HEAD
-export default function DataLinkDialog({
-  type,
-  action,
-  showDataLinkDialog,
-  setShowDataLinkDialog,
-  proxiedPath,
-  pendingNavigationUrl,
-  setPendingNavigationUrl
-}: DataLinkDialogProps): JSX.Element {
-=======
 export default function DataLinkDialog(
   props: DataLinkDialogProps
 ): JSX.Element {
->>>>>>> fb4ed458
   const { fileBrowserState } = useFileBrowserContext();
   const { pathPreference, areDataLinksAutomatic } = usePreferencesContext();
   const { zonesAndFileSharePathsMap } = useZoneAndFspMapContext();
@@ -162,22 +144,6 @@
     return pathFsp && targetPath
       ? getPreferredPathForDisplay(pathPreference, pathFsp, targetPath)
       : '';
-<<<<<<< HEAD
-
-  if (!targetPath) {
-    return <>{toast.error('Valid current folder or proxied path required')}</>;
-  }
-
-  const displayPath = getPreferredPathForDisplay(
-    pathPreference,
-    pathFsp,
-    targetPath
-  );
-
-  if (action === 'create' && type === 'zarr' && localAutomaticDataLinks) {
-    return <></>;
-=======
->>>>>>> fb4ed458
   }
   const displayPath = getDisplayPath();
 
@@ -192,14 +158,9 @@
       }}
     >
       <div className="flex flex-col gap-4 my-4">
-<<<<<<< HEAD
-        {action === 'create' &&
-        (type === 'other' || (type === 'zarr' && !localAutomaticDataLinks)) ? (
-=======
         {props.action === 'create' && localAreDataLinksAutomatic ? (
           <> </>
         ) : props.action === 'create' && !localAreDataLinksAutomatic ? (
->>>>>>> fb4ed458
           <>
             <TextWithFilePath
               text="Are you sure you want to create a data link for this path?"
@@ -222,12 +183,8 @@
               <CancelBtn onCancel={props.onCancel} />
             </BtnContainer>
           </>
-<<<<<<< HEAD
-        ) : action === 'delete' ? (
-=======
         ) : null}
-        {props.action === 'delete' && localAreDataLinksAutomatic ? (
->>>>>>> fb4ed458
+        {props.action === 'delete' ? (
           <>
             <TextWithFilePath
               text="Are you sure you want to delete the data link for this path?"
@@ -235,42 +192,9 @@
             />
             <Typography className="text-foreground">
               <span className="font-semibold">Warning:</span> The existing data
-<<<<<<< HEAD
               link will be deleted. Collaborators who previously received the
-              link will no longer be able to use it to access these data. You
-              can create a new data link at any time.
-=======
-              link to this data will be deleted. Collaborators who previously
-              received the link will no longer be able to access it.
-            </Typography>
-            <BtnContainer>
-              <DeleteLinkBtn
-                proxiedPath={props.proxiedPath}
-                setShowDataLinkDialog={props.setShowDataLinkDialog}
-                handleDeleteDataLink={props.handleDeleteDataLink}
-              />
-              <CancelBtn setShowDataLinkDialog={props.setShowDataLinkDialog} />
-            </BtnContainer>
-            <Typography className="text-foreground">
-              <span className="font-semibold">Note:</span> Automatic data links
-              are currently enabled. To disable this feature, click the checkbox
-              below before deleting this data link.
-            </Typography>
-            <AutomaticLinksToggle />
-          </>
-        ) : props.action === 'delete' && !localAreDataLinksAutomatic ? (
-          <>
-            <TextWithFilePath
-              text="Are you sure you want to delete the data link for this path?"
-              path={displayPath}
-            />
-            <Typography className="text-foreground">
-              <span className="font-semibold">Warning:</span> The existing data
-              link to this data will be deleted. Collaborators who previously
-              received the link will no longer be able to access it. You can
-              create a new data link at any time by navigating to the file path
-              and clicking on one of the data viewers.
->>>>>>> fb4ed458
+              link will no longer be able to view these data. You can create a
+              new data link at any time.
             </Typography>
             <BtnContainer>
               <DeleteLinkBtn
