<<<<<<< HEAD
import { Tooltip, Typography } from '@material-tailwind/react';

import SharingDialog from '@/components/ui/Dialogs/SharingDialog';
import SharedActionsMenu from '@/components/ui/Menus/SharedActions';
import { usePreferencesContext } from '@/contexts/PreferencesContext';
import { useZoneAndFspMapContext } from '@/contexts/ZonesAndFspMapContext';
import useSharingDialog from '@/hooks/useSharingDialog';
import useProxiedPathRow from '@/hooks/useProxiedPathRow';
=======
import {
  IconButton,
  Menu,
  Tooltip,
  Typography
} from '@material-tailwind/react';
import { HiOutlineEllipsisHorizontalCircle } from 'react-icons/hi2';
import { useNavigate } from 'react-router';
import logger from '@/logger';
import toast from 'react-hot-toast';

import SharingDialog from '@/components/ui/Dialogs/Sharing';
import type { FileSharePath } from '@/shared.types';
>>>>>>> e0ab5f3a
import {
  formatDateString,
  getPreferredPathForDisplay,
  makeMapKey
} from '@/utils';
<<<<<<< HEAD
import type { ProxiedPath } from '@/contexts/ProxiedPathContext';
import type { FileSharePath } from '@/shared.types';
import type { MenuItem } from '@/components/ui/Menus/FgMenuItems';
=======
import { copyToClipboard } from '@/utils/copyText';
import useSharingDialog from '@/hooks/useSharingDialog';
import type { ProxiedPath } from '@/contexts/ProxiedPathContext';
import { usePreferencesContext } from '@/contexts/PreferencesContext';
import { useZoneAndFspMapContext } from '@/contexts/ZonesAndFspMapContext';
>>>>>>> e0ab5f3a

type ProxiedPathRowProps = {
  item: ProxiedPath;
};

<<<<<<< HEAD
type ProxiedPathRowActionProps = {
  handleCopyPath: (path: string) => void;
  handleCopyUrl: (item: ProxiedPath) => void;
  handleUnshare: (pathFsp: FileSharePath) => void;
  item: ProxiedPath;
  displayPath: string;
  pathFsp: FileSharePath | undefined;
};

export default function ProxiedPathRow({ item }: ProxiedPathRowProps) {
  const { pathPreference } = usePreferencesContext();
  const { zonesAndFileSharePathsMap } = useZoneAndFspMapContext();

  const { showSharingDialog, setShowSharingDialog } = useSharingDialog();
  const {
    handleCopyPath,
    handleCopyUrl,
    handleUnshare,
    handleRowClick,
    handleNameClick
  } = useProxiedPathRow({item, setShowSharingDialog});

=======
export default function ProxiedPathRow({ item }: ProxiedPathRowProps) {
  const { showSharingDialog, setShowSharingDialog } = useSharingDialog();
  const { pathPreference } = usePreferencesContext();
  const { zonesAndFileSharePathsMap } = useZoneAndFspMapContext();
  const navigate = useNavigate();
>>>>>>> e0ab5f3a

  const pathFsp = zonesAndFileSharePathsMap[
    makeMapKey('fsp', item.fsp_name)
  ] as FileSharePath;

  const displayPath = getPreferredPathForDisplay(
    pathPreference,
    pathFsp,
    item.path
  );

<<<<<<< HEAD
  const menuItems: MenuItem<ProxiedPathRowActionProps>[] = [
    {
      name: 'Copy path',
      action: (props: ProxiedPathRowActionProps) =>
        props.handleCopyPath(props.displayPath)
    },
    {
      name: 'Copy sharing link (S3-compatible URL)',
      action: (props: ProxiedPathRowActionProps) =>
        props.handleCopyUrl(props.item)
    },
    {
      name: 'Unshare',
      action: (props: ProxiedPathRowActionProps) =>
        props.handleUnshare(props.pathFsp as FileSharePath),
      color: 'text-red-600'
    }
  ];
=======
  // Create navigation link for the file browser
  const browseLink = makeBrowseLink(item.fsp_name, item.path);

  const handleCopyPath = async () => {
    try {
      await copyToClipboard(displayPath);
      toast.success('Path copied to clipboard');
    } catch (error) {
      logger.error('Failed to copy path:', error);
      toast.error('Failed to copy path');
    }
  };

  const handleCopyUrl = async () => {
    try {
      await copyToClipboard(item.url);
      toast.success('URL copied to clipboard');
    } catch (error) {
      logger.error('Failed to copy sharing URL:', error);
      toast.error('Failed to copy URL');
    }
  };

  const handleRowClick = () => {
    navigate(browseLink);
  };
>>>>>>> e0ab5f3a

  const actionProps = {
    handleCopyPath,
    handleCopyUrl,
    handleUnshare,
    item,
    displayPath,
    pathFsp
  };

  return (
    <>
      <div
        key={item.sharing_key}
        className="grid grid-cols-[1.5fr_2.5fr_1.5fr_1fr] gap-4 items-center px-4 py-3 border-b last:border-b-0 border-surface hover:bg-primary-light/20 relative cursor-pointer hover:bg-surface-light"
        onClick={handleRowClick}
      >
        {/* Sharing name */}
        <Tooltip>
          <Tooltip.Trigger className="max-w-full truncate">
            <Typography
              variant="small"
              className="text-left text-primary-light truncate hover:underline"
              onClick={handleNameClick}
            >
              {item.sharing_name}
            </Typography>
          </Tooltip.Trigger>
          <Tooltip.Content>{item.sharing_name}</Tooltip.Content>
        </Tooltip>
        {/* Mount path */}
        <Tooltip>
          <Tooltip.Trigger className="max-w-full truncate">
            <Typography
              variant="small"
              className="text-left text-foreground truncate"
            >
              {displayPath}
            </Typography>
          </Tooltip.Trigger>
          <Tooltip.Content>{displayPath}</Tooltip.Content>
        </Tooltip>
        {/* Date shared */}
        <Tooltip>
          <Tooltip.Trigger className="max-w-full truncate">
            <Typography
              variant="small"
              className="text-left text-foreground truncate"
            >
              {formatDateString(item.created_at)}
            </Typography>
          </Tooltip.Trigger>
          <Tooltip.Content>{formatDateString(item.created_at)}</Tooltip.Content>
        </Tooltip>
        {/* Actions */}
<<<<<<< HEAD
        <div onClick={e => e.stopPropagation()}>
          <SharedActionsMenu<ProxiedPathRowActionProps>
            menuItems={menuItems}
            actionProps={actionProps}
          />
        </div>
=======
        <Menu>
          <Menu.Trigger
            as={IconButton}
            variant="ghost"
            className="p-1 max-w-fit"
            onClick={(e: React.MouseEvent) => e.stopPropagation()}
          >
            <HiOutlineEllipsisHorizontalCircle className="icon-default text-foreground" />
          </Menu.Trigger>
          <Menu.Content className="menu-content">
            <Menu.Item className="menu-item">
              <Typography
                className="text-sm p-1 cursor-pointer text-secondary-light"
                onClick={handleCopyPath}
              >
                Copy path
              </Typography>
            </Menu.Item>
            <Menu.Item className="menu-item">
              <Typography
                className="text-sm p-1 cursor-pointer text-secondary-light"
                onClick={handleCopyUrl}
              >
                Copy sharing link (S3-compatible URL)
              </Typography>
            </Menu.Item>
            <Menu.Item>
              <Typography
                className="text-sm p-1 cursor-pointer text-red-600"
                onClick={() => {
                  setShowSharingDialog(true);
                }}
              >
                Unshare
              </Typography>
            </Menu.Item>
          </Menu.Content>
        </Menu>
>>>>>>> e0ab5f3a
      </div>
      {/* Sharing dialog */}
      {showSharingDialog ? (
        <SharingDialog
          isImageShared={true}
          filePathWithoutFsp={item.path}
          showSharingDialog={showSharingDialog}
          setShowSharingDialog={setShowSharingDialog}
          proxiedPath={item}
        />
      ) : null}
    </>
  );
}<|MERGE_RESOLUTION|>--- conflicted
+++ resolved
@@ -1,49 +1,24 @@
-<<<<<<< HEAD
 import { Tooltip, Typography } from '@material-tailwind/react';
 
-import SharingDialog from '@/components/ui/Dialogs/SharingDialog';
+import SharingDialog from '@/components/ui/Dialogs/Sharing';
 import SharedActionsMenu from '@/components/ui/Menus/SharedActions';
 import { usePreferencesContext } from '@/contexts/PreferencesContext';
 import { useZoneAndFspMapContext } from '@/contexts/ZonesAndFspMapContext';
 import useSharingDialog from '@/hooks/useSharingDialog';
 import useProxiedPathRow from '@/hooks/useProxiedPathRow';
-=======
-import {
-  IconButton,
-  Menu,
-  Tooltip,
-  Typography
-} from '@material-tailwind/react';
-import { HiOutlineEllipsisHorizontalCircle } from 'react-icons/hi2';
-import { useNavigate } from 'react-router';
-import logger from '@/logger';
-import toast from 'react-hot-toast';
-
-import SharingDialog from '@/components/ui/Dialogs/Sharing';
-import type { FileSharePath } from '@/shared.types';
->>>>>>> e0ab5f3a
 import {
   formatDateString,
   getPreferredPathForDisplay,
   makeMapKey
 } from '@/utils';
-<<<<<<< HEAD
 import type { ProxiedPath } from '@/contexts/ProxiedPathContext';
 import type { FileSharePath } from '@/shared.types';
 import type { MenuItem } from '@/components/ui/Menus/FgMenuItems';
-=======
-import { copyToClipboard } from '@/utils/copyText';
-import useSharingDialog from '@/hooks/useSharingDialog';
-import type { ProxiedPath } from '@/contexts/ProxiedPathContext';
-import { usePreferencesContext } from '@/contexts/PreferencesContext';
-import { useZoneAndFspMapContext } from '@/contexts/ZonesAndFspMapContext';
->>>>>>> e0ab5f3a
 
 type ProxiedPathRowProps = {
   item: ProxiedPath;
 };
 
-<<<<<<< HEAD
 type ProxiedPathRowActionProps = {
   handleCopyPath: (path: string) => void;
   handleCopyUrl: (item: ProxiedPath) => void;
@@ -66,13 +41,6 @@
     handleNameClick
   } = useProxiedPathRow({item, setShowSharingDialog});
 
-=======
-export default function ProxiedPathRow({ item }: ProxiedPathRowProps) {
-  const { showSharingDialog, setShowSharingDialog } = useSharingDialog();
-  const { pathPreference } = usePreferencesContext();
-  const { zonesAndFileSharePathsMap } = useZoneAndFspMapContext();
-  const navigate = useNavigate();
->>>>>>> e0ab5f3a
 
   const pathFsp = zonesAndFileSharePathsMap[
     makeMapKey('fsp', item.fsp_name)
@@ -84,7 +52,6 @@
     item.path
   );
 
-<<<<<<< HEAD
   const menuItems: MenuItem<ProxiedPathRowActionProps>[] = [
     {
       name: 'Copy path',
@@ -103,34 +70,6 @@
       color: 'text-red-600'
     }
   ];
-=======
-  // Create navigation link for the file browser
-  const browseLink = makeBrowseLink(item.fsp_name, item.path);
-
-  const handleCopyPath = async () => {
-    try {
-      await copyToClipboard(displayPath);
-      toast.success('Path copied to clipboard');
-    } catch (error) {
-      logger.error('Failed to copy path:', error);
-      toast.error('Failed to copy path');
-    }
-  };
-
-  const handleCopyUrl = async () => {
-    try {
-      await copyToClipboard(item.url);
-      toast.success('URL copied to clipboard');
-    } catch (error) {
-      logger.error('Failed to copy sharing URL:', error);
-      toast.error('Failed to copy URL');
-    }
-  };
-
-  const handleRowClick = () => {
-    navigate(browseLink);
-  };
->>>>>>> e0ab5f3a
 
   const actionProps = {
     handleCopyPath,
@@ -186,53 +125,12 @@
           <Tooltip.Content>{formatDateString(item.created_at)}</Tooltip.Content>
         </Tooltip>
         {/* Actions */}
-<<<<<<< HEAD
         <div onClick={e => e.stopPropagation()}>
           <SharedActionsMenu<ProxiedPathRowActionProps>
             menuItems={menuItems}
             actionProps={actionProps}
           />
         </div>
-=======
-        <Menu>
-          <Menu.Trigger
-            as={IconButton}
-            variant="ghost"
-            className="p-1 max-w-fit"
-            onClick={(e: React.MouseEvent) => e.stopPropagation()}
-          >
-            <HiOutlineEllipsisHorizontalCircle className="icon-default text-foreground" />
-          </Menu.Trigger>
-          <Menu.Content className="menu-content">
-            <Menu.Item className="menu-item">
-              <Typography
-                className="text-sm p-1 cursor-pointer text-secondary-light"
-                onClick={handleCopyPath}
-              >
-                Copy path
-              </Typography>
-            </Menu.Item>
-            <Menu.Item className="menu-item">
-              <Typography
-                className="text-sm p-1 cursor-pointer text-secondary-light"
-                onClick={handleCopyUrl}
-              >
-                Copy sharing link (S3-compatible URL)
-              </Typography>
-            </Menu.Item>
-            <Menu.Item>
-              <Typography
-                className="text-sm p-1 cursor-pointer text-red-600"
-                onClick={() => {
-                  setShowSharingDialog(true);
-                }}
-              >
-                Unshare
-              </Typography>
-            </Menu.Item>
-          </Menu.Content>
-        </Menu>
->>>>>>> e0ab5f3a
       </div>
       {/* Sharing dialog */}
       {showSharingDialog ? (
