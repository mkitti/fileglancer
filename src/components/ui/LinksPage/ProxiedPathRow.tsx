<<<<<<< HEAD
import { Typography } from '@material-tailwind/react';
=======
import { Tooltip, Typography } from '@material-tailwind/react';
import toast from 'react-hot-toast';
>>>>>>> 67ff5e51

import DataLinkDialog from '@/components/ui/Dialogs/DataLink';
import DataLinksActionsMenu from '@/components/ui/Menus/DataLinksActions';
import { usePreferencesContext } from '@/contexts/PreferencesContext';
import { useZoneAndFspMapContext } from '@/contexts/ZonesAndFspMapContext';
import useProxiedPathRow from '@/hooks/useProxiedPathRow';
import {
  formatDateString,
  getPreferredPathForDisplay,
  makeMapKey,
  makeBrowseLink
} from '@/utils';
import useDataLinkDialog from '@/hooks/useDataLinkDialog';
import type { ProxiedPath } from '@/contexts/ProxiedPathContext';
import type { FileSharePath, Result } from '@/shared.types';
import type { MenuItem } from '@/components/ui/Menus/FgMenuItems';
<<<<<<< HEAD
import FgTooltip from '../widgets/FgTooltip';
=======
import { FgStyledLink } from '../Links';
>>>>>>> 67ff5e51

type ProxiedPathRowProps = {
  item: ProxiedPath;
};

type ProxiedPathRowActionProps = {
  handleCopyPath: (path: string) => Promise<Result<void>>;
  handleCopyUrl: (item: ProxiedPath) => Promise<Result<void>>;
  handleUnshare: () => void;
  item: ProxiedPath;
  displayPath: string;
  pathFsp: FileSharePath | undefined;
};

export default function ProxiedPathRow({ item }: ProxiedPathRowProps) {
  const { showDataLinkDialog, setShowDataLinkDialog } = useDataLinkDialog();
  const { pathPreference } = usePreferencesContext();
  const { zonesAndFileSharePathsMap } = useZoneAndFspMapContext();

  const { handleCopyPath, handleCopyUrl, handleUnshare } = useProxiedPathRow({
    setShowDataLinkDialog
  });

  const pathFsp = zonesAndFileSharePathsMap[
    makeMapKey('fsp', item.fsp_name)
  ] as FileSharePath;

  const displayPath = getPreferredPathForDisplay(
    pathPreference,
    pathFsp,
    item.path
  );

  const menuItems: MenuItem<ProxiedPathRowActionProps>[] = [
    {
      name: 'Copy path',
      action: async (props: ProxiedPathRowActionProps) => {
        const result = await props.handleCopyPath(props.displayPath);
        if (result.success) {
          toast.success('Path copied!');
        } else {
          toast.error(`Error copying path: ${result.error}`);
        }
      }
    },
    {
      name: 'Copy sharing link (S3-compatible URL)',
      action: async (props: ProxiedPathRowActionProps) => {
        const result = await props.handleCopyUrl(props.item);
        if (result.success) {
          toast.success('Sharing link copied!');
        } else {
          toast.error(`Error copying sharing link: ${result.error}`);
        }
      }
    },
    {
      name: 'Unshare',
      action: (props: ProxiedPathRowActionProps) => props.handleUnshare(),
      color: 'text-red-600'
    }
  ];

  const actionProps = {
    handleCopyPath,
    handleCopyUrl,
    handleUnshare,
    item,
    displayPath,
    pathFsp
  };

<<<<<<< HEAD
  const tooltipTriggerClasses = 'max-w-full truncate';

  return (
    <>
      <div
        key={item.sharing_key}
        className="grid grid-cols-[1.5fr_2.5fr_1.5fr_1fr] gap-4 items-center px-4 py-3 border-b last:border-b-0 border-surface hover:bg-primary-light/20 relative cursor-pointer hover:bg-surface-light"
        onClick={handleRowClick}
      >
        {/* Sharing name */}
        <FgTooltip
          label={item.sharing_name}
          triggerClasses={tooltipTriggerClasses}
        >
          <Typography
            variant="small"
            className="text-left text-primary-light truncate hover:underline"
            onClick={handleNameClick}
          >
            {item.sharing_name}
          </Typography>
        </FgTooltip>

        {/* Mount path */}
        <FgTooltip label={displayPath} triggerClasses={tooltipTriggerClasses}>
          <Typography
            variant="small"
            className="text-left text-foreground truncate"
          >
            {displayPath}
          </Typography>
        </FgTooltip>

        {/* Date shared */}
        <FgTooltip
          label={formatDateString(item.created_at)}
          triggerClasses={tooltipTriggerClasses}
        >
          <Typography
            variant="small"
            className="text-left text-foreground truncate"
          >
            {formatDateString(item.created_at)}
          </Typography>
        </FgTooltip>

        {/* Actions */}
        <div onClick={e => e.stopPropagation()}>
          <DataLinksActionsMenu<ProxiedPathRowActionProps>
            menuItems={menuItems}
            actionProps={actionProps}
          />
        </div>
=======
  const browseLink = makeBrowseLink(item.fsp_name, item.path);

  return (
    <>
      {/* Sharing name */}
      <Tooltip>
        <Tooltip.Trigger className="max-w-full truncate">
          <Typography className="text-foreground">
            {item.sharing_name}
          </Typography>
        </Tooltip.Trigger>
        <Tooltip.Content>{item.sharing_name}</Tooltip.Content>
      </Tooltip>
      {/* Mount path */}
      <Tooltip>
        <Tooltip.Trigger className="max-w-full truncate">
          <Typography as={FgStyledLink} to={browseLink} className="truncate">
            {displayPath}
          </Typography>
        </Tooltip.Trigger>
        <Tooltip.Content>{displayPath}</Tooltip.Content>
      </Tooltip>
      {/* Date shared */}
      <Tooltip>
        <Tooltip.Trigger className="max-w-full truncate">
          <Typography className="text-foreground truncate">
            {formatDateString(item.created_at)}
          </Typography>
        </Tooltip.Trigger>
        <Tooltip.Content>{formatDateString(item.created_at)}</Tooltip.Content>
      </Tooltip>
      {/* Actions */}
      <div onClick={e => e.stopPropagation()}>
        <DataLinksActionsMenu<ProxiedPathRowActionProps>
          menuItems={menuItems}
          actionProps={actionProps}
        />
>>>>>>> 67ff5e51
      </div>
      {/* Sharing dialog */}
      {showDataLinkDialog ? (
        <DataLinkDialog
          isImageShared={true}
          showDataLinkDialog={showDataLinkDialog}
          setShowDataLinkDialog={setShowDataLinkDialog}
          proxiedPath={item}
        />
      ) : null}
    </>
  );
}<|MERGE_RESOLUTION|>--- conflicted
+++ resolved
@@ -1,9 +1,5 @@
-<<<<<<< HEAD
 import { Typography } from '@material-tailwind/react';
-=======
-import { Tooltip, Typography } from '@material-tailwind/react';
 import toast from 'react-hot-toast';
->>>>>>> 67ff5e51
 
 import DataLinkDialog from '@/components/ui/Dialogs/DataLink';
 import DataLinksActionsMenu from '@/components/ui/Menus/DataLinksActions';
@@ -20,11 +16,8 @@
 import type { ProxiedPath } from '@/contexts/ProxiedPathContext';
 import type { FileSharePath, Result } from '@/shared.types';
 import type { MenuItem } from '@/components/ui/Menus/FgMenuItems';
-<<<<<<< HEAD
+import { FgStyledLink } from '../Links';
 import FgTooltip from '../widgets/FgTooltip';
-=======
-import { FgStyledLink } from '../Links';
->>>>>>> 67ff5e51
 
 type ProxiedPathRowProps = {
   item: ProxiedPath;
@@ -97,99 +90,46 @@
     pathFsp
   };
 
-<<<<<<< HEAD
+  const browseLink = makeBrowseLink(item.fsp_name, item.path);
+
   const tooltipTriggerClasses = 'max-w-full truncate';
 
   return (
     <>
-      <div
-        key={item.sharing_key}
-        className="grid grid-cols-[1.5fr_2.5fr_1.5fr_1fr] gap-4 items-center px-4 py-3 border-b last:border-b-0 border-surface hover:bg-primary-light/20 relative cursor-pointer hover:bg-surface-light"
-        onClick={handleRowClick}
+      {/* Sharing name */}
+      <FgTooltip
+        label={item.sharing_name}
+        triggerClasses={tooltipTriggerClasses}
       >
-        {/* Sharing name */}
-        <FgTooltip
-          label={item.sharing_name}
-          triggerClasses={tooltipTriggerClasses}
+        <Typography className="text-foreground">{item.sharing_name}</Typography>
+      </FgTooltip>
+
+      {/* Mount path */}
+      <FgTooltip label={displayPath} triggerClasses={tooltipTriggerClasses}>
+        <Typography as={FgStyledLink} to={browseLink} className="truncate">
+          {displayPath}
+        </Typography>
+      </FgTooltip>
+
+      {/* Date shared */}
+      <FgTooltip
+        label={formatDateString(item.created_at)}
+        triggerClasses={tooltipTriggerClasses}
+      >
+        <Typography
+          variant="small"
+          className="text-left text-foreground truncate"
         >
-          <Typography
-            variant="small"
-            className="text-left text-primary-light truncate hover:underline"
-            onClick={handleNameClick}
-          >
-            {item.sharing_name}
-          </Typography>
-        </FgTooltip>
+          {formatDateString(item.created_at)}
+        </Typography>
+      </FgTooltip>
 
-        {/* Mount path */}
-        <FgTooltip label={displayPath} triggerClasses={tooltipTriggerClasses}>
-          <Typography
-            variant="small"
-            className="text-left text-foreground truncate"
-          >
-            {displayPath}
-          </Typography>
-        </FgTooltip>
-
-        {/* Date shared */}
-        <FgTooltip
-          label={formatDateString(item.created_at)}
-          triggerClasses={tooltipTriggerClasses}
-        >
-          <Typography
-            variant="small"
-            className="text-left text-foreground truncate"
-          >
-            {formatDateString(item.created_at)}
-          </Typography>
-        </FgTooltip>
-
-        {/* Actions */}
-        <div onClick={e => e.stopPropagation()}>
-          <DataLinksActionsMenu<ProxiedPathRowActionProps>
-            menuItems={menuItems}
-            actionProps={actionProps}
-          />
-        </div>
-=======
-  const browseLink = makeBrowseLink(item.fsp_name, item.path);
-
-  return (
-    <>
-      {/* Sharing name */}
-      <Tooltip>
-        <Tooltip.Trigger className="max-w-full truncate">
-          <Typography className="text-foreground">
-            {item.sharing_name}
-          </Typography>
-        </Tooltip.Trigger>
-        <Tooltip.Content>{item.sharing_name}</Tooltip.Content>
-      </Tooltip>
-      {/* Mount path */}
-      <Tooltip>
-        <Tooltip.Trigger className="max-w-full truncate">
-          <Typography as={FgStyledLink} to={browseLink} className="truncate">
-            {displayPath}
-          </Typography>
-        </Tooltip.Trigger>
-        <Tooltip.Content>{displayPath}</Tooltip.Content>
-      </Tooltip>
-      {/* Date shared */}
-      <Tooltip>
-        <Tooltip.Trigger className="max-w-full truncate">
-          <Typography className="text-foreground truncate">
-            {formatDateString(item.created_at)}
-          </Typography>
-        </Tooltip.Trigger>
-        <Tooltip.Content>{formatDateString(item.created_at)}</Tooltip.Content>
-      </Tooltip>
       {/* Actions */}
       <div onClick={e => e.stopPropagation()}>
         <DataLinksActionsMenu<ProxiedPathRowActionProps>
           menuItems={menuItems}
           actionProps={actionProps}
         />
->>>>>>> 67ff5e51
       </div>
       {/* Sharing dialog */}
       {showDataLinkDialog ? (
