--- conflicted
+++ resolved
@@ -289,29 +289,17 @@
       {loadingState ? (
         <TableRowSkeleton gridColsClass={gridColsClass} />
       ) : data && data.length > 0 ? (
-<<<<<<< HEAD
         <div className="max-h-full overflow-y-auto">
           {table.getRowModel().rows.map(row => (
             <TableRow key={row.id} gridColsClass={gridColsClass}>
-              {row
-                .getVisibleCells()
-                .map(cell =>
-                  flexRender(cell.column.columnDef.cell, cell.getContext())
-                )}
+              {row.getVisibleCells().map(cell => (
+                <React.Fragment key={cell.id}>
+                  {flexRender(cell.column.columnDef.cell, cell.getContext())}
+                </React.Fragment>
+              ))}
             </TableRow>
           ))}
         </div>
-=======
-        table.getRowModel().rows.map(row => (
-          <TableRow key={row.id} gridColsClass={gridColsClass}>
-            {row.getVisibleCells().map(cell => (
-              <React.Fragment key={cell.id}>
-                {flexRender(cell.column.columnDef.cell, cell.getContext())}
-              </React.Fragment>
-            ))}
-          </TableRow>
-        ))
->>>>>>> 90bea540
       ) : !data || data.length === 0 ? (
         <div className="px-4 py-8 text-center text-foreground">
           {emptyText || 'No data available'}
