import { Typography } from '@material-tailwind/react';

import DashboardCard from '@/components/ui/BrowsePage/Dashboard/FgDashboardCard';
import ProxiedPathRow from '@/components/ui/LinksPage/ProxiedPathRow';
<<<<<<< HEAD
import { TableRow } from '@/components/Cards';
import { TableRowSkeleton } from '@/components/ui/widgets/Loaders';
=======
import { TableRow } from '@/components/ui/widgets/TableCard';
>>>>>>> 22d13f74
import { useProxiedPathContext } from '@/contexts/ProxiedPathContext';

export default function RecentDataLinksCard() {
  const { allProxiedPaths, loadingProxiedPaths } = useProxiedPathContext();

  // Get the 10 most recent data links
  const recentDataLinks = allProxiedPaths?.slice(0, 10) || [];

  return (
    <DashboardCard title="Recently created data links">
<<<<<<< HEAD
      {loadingProxiedPaths ? (
        Array(5)
          .fill(0)
          .map((_, index) => (
            <TableRowSkeleton
              key={index}
              gridColsClass="grid-cols-[1.5fr_2.5fr_1.5fr_1fr]"
            />
          ))
      ) : recentDataLinks.length === 0 ? (
        <div className="text-center py-8">
          <Typography variant="small" className="text-muted-foreground">
            No data links created yet
=======
      {recentDataLinks.length === 0 ? (
        <div className="px-4 pt-4 flex flex-col gap-4">
          <Typography className="text-muted-foreground">
            No data links created yet.
          </Typography>
          <Typography className="text-muted-foreground">
            Data links allow you to open Zarr files in external viewers like
            Neuroglancer. You can share data links with internal collaborators.
          </Typography>
          <Typography className="text-muted-foreground">
            Create a data link by navigating to any Zarr folder in the file
            browser and clicking the "Data Link" toggle.
>>>>>>> 22d13f74
          </Typography>
        </div>
      ) : (
        recentDataLinks.map(proxiedPath => (
          <TableRow
            gridColsClass="grid-cols-[1.5fr_2.5fr_1.5fr_1fr]"
            key={proxiedPath.sharing_key}
          >
            <ProxiedPathRow key={proxiedPath.sharing_key} item={proxiedPath} />
          </TableRow>
        ))
      )}
    </DashboardCard>
  );
}<|MERGE_RESOLUTION|>--- conflicted
+++ resolved
@@ -2,12 +2,8 @@
 
 import DashboardCard from '@/components/ui/BrowsePage/Dashboard/FgDashboardCard';
 import ProxiedPathRow from '@/components/ui/LinksPage/ProxiedPathRow';
-<<<<<<< HEAD
-import { TableRow } from '@/components/Cards';
+import { TableRow } from '@/components/ui/widgets/TableCard';
 import { TableRowSkeleton } from '@/components/ui/widgets/Loaders';
-=======
-import { TableRow } from '@/components/ui/widgets/TableCard';
->>>>>>> 22d13f74
 import { useProxiedPathContext } from '@/contexts/ProxiedPathContext';
 
 export default function RecentDataLinksCard() {
@@ -18,7 +14,6 @@
 
   return (
     <DashboardCard title="Recently created data links">
-<<<<<<< HEAD
       {loadingProxiedPaths ? (
         Array(5)
           .fill(0)
@@ -29,11 +24,6 @@
             />
           ))
       ) : recentDataLinks.length === 0 ? (
-        <div className="text-center py-8">
-          <Typography variant="small" className="text-muted-foreground">
-            No data links created yet
-=======
-      {recentDataLinks.length === 0 ? (
         <div className="px-4 pt-4 flex flex-col gap-4">
           <Typography className="text-muted-foreground">
             No data links created yet.
@@ -45,7 +35,6 @@
           <Typography className="text-muted-foreground">
             Create a data link by navigating to any Zarr folder in the file
             browser and clicking the "Data Link" toggle.
->>>>>>> 22d13f74
           </Typography>
         </div>
       ) : (
