import React from 'react';
import { Button, ButtonGroup, Typography } from '@material-tailwind/react';
import { Link } from 'react-router';

import neuroglancer_logo from '@/assets/neuroglancer.png';
import validator_logo from '@/assets/ome-ngff-validator.png';
import volE_logo from '@/assets/aics_website-3d-cell-viewer.png';
import avivator_logo from '@/assets/vizarr_logo.png';
import copy_logo from '@/assets/copy-link-64.png';
import type { OpenWithToolUrls, PendingToolKey } from '@/hooks/useZarrMetadata';
import FgTooltip from '@/components/ui/widgets/FgTooltip';
<<<<<<< HEAD
import { usePreferencesContext } from '@/contexts/PreferencesContext';
import { useProxiedPathContext } from '@/contexts/ProxiedPathContext';
=======
>>>>>>> fb4ed458

export default function DataToolLinks({
  onToolClick,
  showCopiedTooltip,
  title,
  urls
}: {
  onToolClick: (toolKey: PendingToolKey) => Promise<void>;
  showCopiedTooltip: boolean;
  title: string;
  urls: OpenWithToolUrls | null;
}): React.ReactNode {
<<<<<<< HEAD
  const [showCopiedTooltip, setShowCopiedTooltip] = React.useState(false);
  const { automaticDataLinks } = usePreferencesContext();
  const { automaticLinkError } = useProxiedPathContext();

  const handleCopyUrl = async () => {
    if (urls?.copy) {
      await copyToClipboard(urls.copy);
      setShowCopiedTooltip(true);
      setTimeout(() => {
        setShowCopiedTooltip(false);
      }, 2000);
    }
  };

  const handleLinkClick = (url: string, event: React.MouseEvent) => {
    if (automaticLinkError) {
      event.preventDefault();
      return;
    }
    if (
      !proxiedPath &&
      !automaticDataLinks &&
      setPendingNavigationUrl &&
      !automaticLinkError
    ) {
      event.preventDefault();
      setPendingNavigationUrl(url);
      setShowDataLinkDialog(true);
    }
  };

=======
>>>>>>> fb4ed458
  const tooltipTriggerClasses =
    'rounded-sm m-0 p-0 transform active:scale-90 transition-transform duration-75';

  if (!urls) {
    return null;
  }

  return (
    <div className="my-1">
      <Typography className="font-semibold text-sm text-surface-foreground">
        {title}
      </Typography>
      <ButtonGroup className="relative">
        {urls.neuroglancer !== null ? (
          <FgTooltip
            as={Button}
            variant="ghost"
            triggerClasses={tooltipTriggerClasses}
            label="View in Neuroglancer"
          >
            <Link
              to={urls.neuroglancer}
              target="_blank"
              rel="noopener noreferrer"
              onClick={async e => {
                e.preventDefault();
                await onToolClick('neuroglancer');
              }}
            >
              <img
                src={neuroglancer_logo}
                alt="Neuroglancer logo"
                className="max-h-8 max-w-8 m-1 rounded-sm"
              />
            </Link>
          </FgTooltip>
        ) : null}

        {urls.vole !== null ? (
          <FgTooltip
            as={Button}
            variant="ghost"
            triggerClasses={tooltipTriggerClasses}
            label="View in Vol-E"
          >
            <Link
              to={urls.vole}
              target="_blank"
              rel="noopener noreferrer"
              onClick={async e => {
                e.preventDefault();
                await onToolClick('vole');
              }}
            >
              <img
                src={volE_logo}
                alt="Vol-E logo"
                className="max-h-8 max-w-8 m-1 rounded-sm"
              />
            </Link>
          </FgTooltip>
        ) : null}

        {urls.avivator !== null ? (
          <FgTooltip
            as={Button}
            variant="ghost"
            triggerClasses={tooltipTriggerClasses}
            label="View in Avivator"
          >
            <Link
              to={urls.avivator}
              target="_blank"
              rel="noopener noreferrer"
              onClick={async e => {
                e.preventDefault();
                await onToolClick('avivator');
              }}
            >
              <img
                src={avivator_logo}
                alt="Avivator logo"
                className="max-h-8 max-w-8 m-1 rounded-sm"
              />
            </Link>
          </FgTooltip>
        ) : null}

        {urls.validator !== null ? (
          <FgTooltip
            as={Button}
            variant="ghost"
            triggerClasses={tooltipTriggerClasses}
            label="View in OME-Zarr Validator"
          >
            <Link
              to={urls.validator}
              target="_blank"
              rel="noopener noreferrer"
              onClick={async e => {
                e.preventDefault();
                await onToolClick('validator');
              }}
            >
              <img
                src={validator_logo}
                alt="OME-Zarr Validator logo"
                className="max-h-8 max-w-8 m-1 rounded-sm"
              />
            </Link>
          </FgTooltip>
        ) : null}

        <FgTooltip
          as={Button}
          variant="ghost"
          triggerClasses={tooltipTriggerClasses}
          label={showCopiedTooltip ? 'Copied!' : 'Copy data URL'}
          onClick={async () => {
            await onToolClick('copy');
          }}
          openCondition={showCopiedTooltip ? true : undefined}
        >
          <img
            src={copy_logo}
            alt="Copy URL icon"
            className="max-h-8 max-w-8 m-1 rounded-sm"
          />
        </FgTooltip>
      </ButtonGroup>
      {automaticLinkError ? (
        <Typography className="text-error text-xs pt-3">{`${automaticLinkError}`}</Typography>
      ) : null}
    </div>
  );
}<|MERGE_RESOLUTION|>--- conflicted
+++ resolved
@@ -9,11 +9,6 @@
 import copy_logo from '@/assets/copy-link-64.png';
 import type { OpenWithToolUrls, PendingToolKey } from '@/hooks/useZarrMetadata';
 import FgTooltip from '@/components/ui/widgets/FgTooltip';
-<<<<<<< HEAD
-import { usePreferencesContext } from '@/contexts/PreferencesContext';
-import { useProxiedPathContext } from '@/contexts/ProxiedPathContext';
-=======
->>>>>>> fb4ed458
 
 export default function DataToolLinks({
   onToolClick,
@@ -26,10 +21,7 @@
   title: string;
   urls: OpenWithToolUrls | null;
 }): React.ReactNode {
-<<<<<<< HEAD
   const [showCopiedTooltip, setShowCopiedTooltip] = React.useState(false);
-  const { automaticDataLinks } = usePreferencesContext();
-  const { automaticLinkError } = useProxiedPathContext();
 
   const handleCopyUrl = async () => {
     if (urls?.copy) {
@@ -42,24 +34,13 @@
   };
 
   const handleLinkClick = (url: string, event: React.MouseEvent) => {
-    if (automaticLinkError) {
-      event.preventDefault();
-      return;
-    }
-    if (
-      !proxiedPath &&
-      !automaticDataLinks &&
-      setPendingNavigationUrl &&
-      !automaticLinkError
-    ) {
+    if (!proxiedPath && !automaticDataLinks && setPendingNavigationUrl) {
       event.preventDefault();
       setPendingNavigationUrl(url);
       setShowDataLinkDialog(true);
     }
   };
 
-=======
->>>>>>> fb4ed458
   const tooltipTriggerClasses =
     'rounded-sm m-0 p-0 transform active:scale-90 transition-transform duration-75';
 
