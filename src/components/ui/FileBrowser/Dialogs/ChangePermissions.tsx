--- conflicted
+++ resolved
@@ -7,13 +7,9 @@
   Typography
 } from '@material-tailwind/react';
 import { XMarkIcon } from '@heroicons/react/24/outline';
-<<<<<<< HEAD
-import usePermissionsDialog from '../../../../hooks/usePermissionsDialog';
-import type { FileOrFolder } from '../../../../shared.types';
-=======
+
 import usePermissionsDialog from '@/hooks/usePermissionsDialog';
-import type { File } from '@/shared.types';
->>>>>>> b982d457
+import type { FileOrFolder } from '@/shared.types';
 
 type ChangePermissionsProps = {
   targetItem: FileOrFolder | null;
