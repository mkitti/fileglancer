--- conflicted
+++ resolved
@@ -7,13 +7,9 @@
   Typography
 } from '@material-tailwind/react';
 import { XMarkIcon } from '@heroicons/react/24/outline';
-<<<<<<< HEAD
-import type { FileOrFolder } from '../../../../shared.types';
-import useRenameDialog from '../../../../hooks/useRenameDialog';
-=======
-import type { File } from '@/shared.types';
+
+import type { FileOrFolder } from '@/shared.types';
 import useRenameDialog from '@/hooks/useRenameDialog';
->>>>>>> b982d457
 
 type ItemNamingDialogProps = {
   propertiesTarget: FileOrFolder | null;
