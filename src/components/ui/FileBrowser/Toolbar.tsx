import * as React from 'react';
import {
  ButtonGroup,
  IconButton,
  Tooltip,
  Typography
} from '@material-tailwind/react';
import {
  ArrowPathIcon,
  EyeIcon,
  EyeSlashIcon,
  FolderPlusIcon
} from '@heroicons/react/24/solid';
import { StarIcon as StarOutline } from '@heroicons/react/24/outline';
import { StarIcon as StarFilled } from '@heroicons/react/24/solid';
import { GoSidebarCollapse, GoSidebarExpand } from 'react-icons/go';

import { joinPaths } from '@/utils';
import { useFileBrowserContext } from '@/contexts/FileBrowserContext';
import { useZoneBrowserContext } from '@/contexts/ZoneBrowserContext';
import { usePreferencesContext } from '@/contexts/PreferencesContext';
import { makeMapKey } from '@/utils';

type ToolbarProps = {
  hideDotFiles: boolean;
  setHideDotFiles: React.Dispatch<React.SetStateAction<boolean>>;
  showPropertiesDrawer: boolean;
  setShowPropertiesDrawer: React.Dispatch<React.SetStateAction<boolean>>;
  showSidebar: boolean;
  setShowSidebar: React.Dispatch<React.SetStateAction<boolean>>;
  setShowNewFolderDialog: React.Dispatch<React.SetStateAction<boolean>>;
};

export default function Toolbar({
  hideDotFiles,
  setHideDotFiles,
  showPropertiesDrawer,
  setShowPropertiesDrawer,
  showSidebar,
  setShowSidebar,
  setShowNewFolderDialog
}: ToolbarProps): JSX.Element {
<<<<<<< HEAD
  const {
    handleFileBrowserNavigation,
    currentFileOrFolder,
    currentFileSharePath
  } = useFileBrowserContext();

=======
  const { fetchAndFormatFilesForDisplay, currentNavigationPath } =
    useFileBrowserContext();
  const { currentFileSharePath } = useZoneBrowserContext();
  const { folderPreferenceMap, handleFavoriteChange } = usePreferencesContext();

  // Extract the folder path from currentNavigationPath for favorites
  const getFolderPath = React.useCallback(() => {
    if (!currentNavigationPath || !currentFileSharePath) {
      return null;
    }

    if (currentNavigationPath.includes('?subpath=')) {
      return currentNavigationPath.split('?subpath=')[1];
    }

    // If at root of file share path, return empty string
    return '';
  }, [currentNavigationPath, currentFileSharePath]);

  const folderPath = getFolderPath();

  // Check if current folder is favorited
  const isFavorited = React.useMemo(() => {
    if (!currentFileSharePath || folderPath === null) {
      return false;
    }

    const mapKey = makeMapKey(
      'folder',
      `${currentFileSharePath.name}_${folderPath}`
    );
    return mapKey in folderPreferenceMap;
  }, [currentFileSharePath, folderPath, folderPreferenceMap]);

  const handleFavoriteClick = React.useCallback(async () => {
    if (!currentFileSharePath || folderPath === null) {
      return;
    }

    const folderFavorite = {
      type: 'folder' as const,
      folderPath,
      fsp: currentFileSharePath
    };

    await handleFavoriteChange(folderFavorite, 'folder');
  }, [currentFileSharePath, folderPath, handleFavoriteChange]);

  // Don't show favorite button if not in a valid location
  const showFavoriteButton = currentFileSharePath && folderPath !== null;
>>>>>>> 0c29ebee
  return (
    <div className="flex flex-col min-w-full p-2 border-b border-surface">
      <div className="flex justify-between items-center">
        <ButtonGroup className="gap-1">
          {/* Show/hide favorites and zone browser sidebar */}
          <Tooltip placement="top">
            <Tooltip.Trigger
              as={IconButton}
              variant="outline"
              onClick={(e: React.MouseEvent<HTMLButtonElement>) => {
                setShowSidebar((prev: boolean) => !prev);
                e.currentTarget.blur();
              }}
            >
              {showSidebar ? (
                <>
                  <GoSidebarCollapse className="icon-default scale-x-[-1]" />
                  <Tooltip.Content className="px-2.5 py-1.5 text-primary-foreground">
                    <Typography type="small" className="opacity-90">
                      Hide favorites and zone browser
                    </Typography>
                    <Tooltip.Arrow />
                  </Tooltip.Content>
                </>
              ) : (
                <>
                  <GoSidebarExpand className="icon-default scale-x-[-1]" />
                  <Tooltip.Content className="px-2.5 py-1.5 text-primary-foreground">
                    <Typography type="small" className="opacity-90">
                      View favorites and zone browser
                    </Typography>
                    <Tooltip.Arrow />
                  </Tooltip.Content>
                </>
              )}
            </Tooltip.Trigger>
          </Tooltip>

          {/* Refresh browser contents */}
          <Tooltip placement="top">
            <Tooltip.Trigger
              as={IconButton}
              variant="outline"
              onClick={async () => {
                if (!currentFileSharePath || !currentFileOrFolder) {
                  return;
                }
                await handleFileBrowserNavigation({
                  fspName: currentFileSharePath.name,
                  path: currentFileOrFolder.path
                });
              }}
            >
              <ArrowPathIcon className="icon-default" />
              <Tooltip.Content className="px-2.5 py-1.5 text-primary-foreground">
                <Typography type="small" className="opacity-90">
                  Refresh file browser
                </Typography>
                <Tooltip.Arrow />
              </Tooltip.Content>
            </Tooltip.Trigger>
          </Tooltip>

          {/* Make new folder */}
          <Tooltip placement="top">
            <Tooltip.Trigger
              as={IconButton}
              variant="outline"
              onClick={(e: React.MouseEvent<HTMLButtonElement>) => {
                setShowNewFolderDialog(true);
                e.currentTarget.blur();
              }}
            >
              <FolderPlusIcon className="icon-default" />
            </Tooltip.Trigger>
            <Tooltip.Content className="px-2.5 py-1.5 text-primary-foreground">
              <Typography type="small" className="opacity-90">
                New folder
              </Typography>
              <Tooltip.Arrow />
            </Tooltip.Content>
          </Tooltip>

          {/* Show/hide dot files and folders */}
          <Tooltip placement="top">
            <Tooltip.Trigger
              as={IconButton}
              variant="outline"
              onClick={(e: React.MouseEvent<HTMLButtonElement>) => {
                setHideDotFiles((prev: boolean) => !prev);
                e.currentTarget.blur();
              }}
            >
              {hideDotFiles ? (
                <EyeSlashIcon className="icon-default" />
              ) : (
                <EyeIcon className="icon-default" />
              )}
              <Tooltip.Content className="px-2.5 py-1.5 text-primary-foreground">
                <Typography type="small" className="opacity-90">
                  {hideDotFiles ? 'Show dot files' : 'Hide dot files'}
                </Typography>
                <Tooltip.Arrow />
              </Tooltip.Content>
            </Tooltip.Trigger>
          </Tooltip>

          {/* Add/remove current folder from favorites */}
          {showFavoriteButton && (
            <Tooltip placement="top">
              <Tooltip.Trigger
                as={IconButton}
                variant="outline"
                onClick={(e: React.MouseEvent<HTMLButtonElement>) => {
                  handleFavoriteClick();
                  e.currentTarget.blur();
                }}
              >
                {isFavorited ? (
                  <StarFilled className="icon-default" />
                ) : (
                  <StarOutline className="icon-default" />
                )}
                <Tooltip.Content className="px-2.5 py-1.5 text-primary-foreground">
                  <Typography type="small" className="opacity-90">
                    {isFavorited ? 'Remove from favorites' : 'Add to favorites'}
                  </Typography>
                  <Tooltip.Arrow />
                </Tooltip.Content>
              </Tooltip.Trigger>
            </Tooltip>
          )}
        </ButtonGroup>

        {/* Show/hide properties drawer */}
        <Tooltip placement="top">
          <Tooltip.Trigger
            as={IconButton}
            variant="outline"
            onClick={(e: React.MouseEvent<HTMLButtonElement>) => {
              setShowPropertiesDrawer((prev: boolean) => !prev);
              e.currentTarget.blur();
            }}
          >
            {showPropertiesDrawer ? (
              <>
                <GoSidebarCollapse className="icon-default" />
                <Tooltip.Content className="px-2.5 py-1.5 text-primary-foreground">
                  <Typography type="small" className="opacity-90">
                    Hide file properties
                  </Typography>
                  <Tooltip.Arrow />
                </Tooltip.Content>
              </>
            ) : (
              <>
                <GoSidebarExpand className="icon-default" />
                <Tooltip.Content className="px-2.5 py-1.5 text-primary-foreground">
                  <Typography type="small" className="opacity-90">
                    View file properties
                  </Typography>
                  <Tooltip.Arrow />
                </Tooltip.Content>
              </>
            )}
          </Tooltip.Trigger>
        </Tooltip>
      </div>
    </div>
  );
}<|MERGE_RESOLUTION|>--- conflicted
+++ resolved
@@ -15,13 +15,13 @@
 import { StarIcon as StarFilled } from '@heroicons/react/24/solid';
 import { GoSidebarCollapse, GoSidebarExpand } from 'react-icons/go';
 
-import { joinPaths } from '@/utils';
+import type { FileOrFolder } from '@/shared.types';
 import { useFileBrowserContext } from '@/contexts/FileBrowserContext';
-import { useZoneBrowserContext } from '@/contexts/ZoneBrowserContext';
 import { usePreferencesContext } from '@/contexts/PreferencesContext';
 import { makeMapKey } from '@/utils';
 
 type ToolbarProps = {
+  selectedFiles: FileOrFolder[];
   hideDotFiles: boolean;
   setHideDotFiles: React.Dispatch<React.SetStateAction<boolean>>;
   showPropertiesDrawer: boolean;
@@ -32,6 +32,7 @@
 };
 
 export default function Toolbar({
+  selectedFiles,
   hideDotFiles,
   setHideDotFiles,
   showPropertiesDrawer,
@@ -40,65 +41,62 @@
   setShowSidebar,
   setShowNewFolderDialog
 }: ToolbarProps): JSX.Element {
-<<<<<<< HEAD
   const {
     handleFileBrowserNavigation,
     currentFileOrFolder,
     currentFileSharePath
   } = useFileBrowserContext();
 
-=======
-  const { fetchAndFormatFilesForDisplay, currentNavigationPath } =
-    useFileBrowserContext();
-  const { currentFileSharePath } = useZoneBrowserContext();
-  const { folderPreferenceMap, handleFavoriteChange } = usePreferencesContext();
-
-  // Extract the folder path from currentNavigationPath for favorites
-  const getFolderPath = React.useCallback(() => {
-    if (!currentNavigationPath || !currentFileSharePath) {
-      return null;
-    }
-
-    if (currentNavigationPath.includes('?subpath=')) {
-      return currentNavigationPath.split('?subpath=')[1];
-    }
-
-    // If at root of file share path, return empty string
-    return '';
-  }, [currentNavigationPath, currentFileSharePath]);
-
-  const folderPath = getFolderPath();
-
-  // Check if current folder is favorited
+  const {
+    folderPreferenceMap,
+    fileSharePathPreferenceMap,
+    handleFavoriteChange
+  } = usePreferencesContext();
+
   const isFavorited = React.useMemo(() => {
-    if (!currentFileSharePath || folderPath === null) {
+    if (!currentFileSharePath || !currentFileOrFolder) {
       return false;
     }
-
-    const mapKey = makeMapKey(
+    if (currentFileOrFolder.path === '.') {
+      const fspKey = makeMapKey('fsp', currentFileSharePath.name);
+      return fspKey in fileSharePathPreferenceMap;
+    }
+    const folderKey = makeMapKey(
       'folder',
-      `${currentFileSharePath.name}_${folderPath}`
+      `${currentFileSharePath.name}_${currentFileOrFolder.path}`
     );
-    return mapKey in folderPreferenceMap;
-  }, [currentFileSharePath, folderPath, folderPreferenceMap]);
+    return folderKey in folderPreferenceMap;
+  }, [
+    currentFileSharePath,
+    currentFileOrFolder,
+    folderPreferenceMap,
+    fileSharePathPreferenceMap
+  ]);
 
   const handleFavoriteClick = React.useCallback(async () => {
-    if (!currentFileSharePath || folderPath === null) {
+    if (!currentFileSharePath || !currentFileOrFolder) {
       return;
     }
-
-    const folderFavorite = {
-      type: 'folder' as const,
-      folderPath,
-      fsp: currentFileSharePath
-    };
-
-    await handleFavoriteChange(folderFavorite, 'folder');
-  }, [currentFileSharePath, folderPath, handleFavoriteChange]);
+    console.log('path:', currentFileOrFolder.path);
+    if (currentFileOrFolder.path === '.') {
+      await handleFavoriteChange(currentFileSharePath, 'fileSharePath');
+      return;
+    } else {
+      await handleFavoriteChange(
+        {
+          type: 'folder',
+          folderPath: currentFileOrFolder.path,
+          fsp: currentFileSharePath
+        },
+        'folder'
+      );
+    }
+  }, [currentFileSharePath, handleFavoriteChange, currentFileOrFolder]);
 
   // Don't show favorite button if not in a valid location
-  const showFavoriteButton = currentFileSharePath && folderPath !== null;
->>>>>>> 0c29ebee
+  const showFavoriteButton =
+    currentFileSharePath && currentFileOrFolder && currentFileOrFolder.is_dir;
+
   return (
     <div className="flex flex-col min-w-full p-2 border-b border-surface">
       <div className="flex justify-between items-center">
@@ -212,6 +210,7 @@
               <Tooltip.Trigger
                 as={IconButton}
                 variant="outline"
+                disabled={!selectedFiles}
                 onClick={(e: React.MouseEvent<HTMLButtonElement>) => {
                   handleFavoriteClick();
                   e.currentTarget.blur();
@@ -224,7 +223,9 @@
                 )}
                 <Tooltip.Content className="px-2.5 py-1.5 text-primary-foreground">
                   <Typography type="small" className="opacity-90">
-                    {isFavorited ? 'Remove from favorites' : 'Add to favorites'}
+                    {isFavorited
+                      ? 'Remove current directory from favorites'
+                      : 'Add current directory to favorites'}
                   </Typography>
                   <Tooltip.Arrow />
                 </Tooltip.Content>
