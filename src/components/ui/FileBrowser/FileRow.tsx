--- conflicted
+++ resolved
@@ -57,17 +57,9 @@
       className={`cursor-pointer grid grid-cols-[minmax(170px,2fr)_minmax(80px,1fr)_minmax(95px,1fr)_minmax(75px,1fr)_minmax(40px,1fr)] gap-4 hover:bg-primary-light/30 focus:bg-primary-light/30 ${isSelected && 'bg-primary-light/30'} ${index % 2 === 0 && !isSelected && 'bg-surface/50'}  `}
       onClick={(e: React.MouseEvent<HTMLDivElement>) =>
         handleLeftClick(
-<<<<<<< HEAD
           file,
           selectedFiles,
           setSelectedFiles,
-=======
-          // e,
-          file,
-          selectedFiles,
-          setSelectedFiles,
-          // displayFiles,
->>>>>>> e0ab5f3a
           showPropertiesDrawer
         )
       }
