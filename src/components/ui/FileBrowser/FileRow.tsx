--- conflicted
+++ resolved
@@ -7,19 +7,12 @@
   FolderIcon
 } from '@heroicons/react/24/outline';
 
-<<<<<<< HEAD
-import type { FileOrFolder } from '../../../shared.types';
-import { useFileBrowserContext } from '../../../contexts/FileBrowserContext';
-import { useZoneBrowserContext } from '../../../contexts/ZoneBrowserContext';
-import useHandleLeftClick from '../../../hooks/useHandleLeftClick';
-import { formatDate, formatFileSize } from '../../../utils';
-=======
-import type { File } from '@/shared.types';
+import type { FileOrFolder } from '@/shared.types';
 import { useFileBrowserContext } from '@/contexts/FileBrowserContext';
 import { useZoneBrowserContext } from '@/contexts/ZoneBrowserContext';
 import useHandleLeftClick from '@/hooks/useHandleLeftClick';
 import { formatDate, formatFileSize } from '@/utils';
->>>>>>> b982d457
+
 
 type FileRowProps = {
   file: FileOrFolder;
