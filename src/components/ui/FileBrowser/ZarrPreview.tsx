--- conflicted
+++ resolved
@@ -10,7 +10,6 @@
 import useDataLinkDialog from '@/hooks/useDataLinkDialog';
 import { useProxiedPathContext } from '@/contexts/ProxiedPathContext';
 import { useExternalBucketContext } from '@/contexts/ExternalBucketContext';
-import { useFileBrowserContext } from '@/contexts/FileBrowserContext';
 import {
   Metadata,
   generateNeuroglancerStateForZarrArray,
@@ -39,11 +38,7 @@
 
   const { showDataLinkDialog, setShowDataLinkDialog } = useDataLinkDialog();
   const { proxiedPath } = useProxiedPathContext();
-<<<<<<< HEAD
-=======
   const { externalBucket, externalDataUrl } = useExternalBucketContext();
-  const { currentFolder } = useFileBrowserContext();
->>>>>>> df846757
 
   React.useEffect(() => {
     setIsImageShared(proxiedPath !== null);
