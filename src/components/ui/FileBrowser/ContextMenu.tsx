--- conflicted
+++ resolved
@@ -64,7 +64,6 @@
           View file properties
         </Typography>
       </Menu.Item>
-<<<<<<< HEAD
       {/* Copy path */}
       <Menu.Item>
         <Typography
@@ -82,8 +81,6 @@
         </Typography>
       </Menu.Item>
       {/* Set/unset folders as favorites */}
-=======
->>>>>>> 69b2205a
       {selectedFiles.length === 1 && selectedFiles[0].is_dir ? (
         <>
           {/* Set/unset folders as favorites */}
