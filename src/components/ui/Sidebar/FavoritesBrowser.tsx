import React from 'react';
import { Link } from 'react-router-dom';
import {
  Collapse,
  IconButton,
  Typography,
  List
} from '@material-tailwind/react';
import {
  ChevronRightIcon,
  FolderIcon,
  StarIcon as StarOutline
} from '@heroicons/react/24/outline';
import { StarIcon as StarFilled } from '@heroicons/react/24/solid';

import ZoneComponent from './Zone';
import FileSharePathComponent from './FileSharePath';
import {
<<<<<<< HEAD
  usePreferencesContext,
  FolderFavorite
} from '../../../contexts/PreferencesContext';
import { useZoneBrowserContext } from '../../../contexts/ZoneBrowserContext';
import { useFileBrowserContext } from '../../../contexts/FileBrowserContext';
import useToggleOpenFavorites from '../../../hooks/useToggleOpenFavorites';
import type { Zone, FileSharePath } from '../../../shared.types';
import { makeMapKey } from '../../../utils';

type FavoritesBrowserProps = {
  searchQuery: string;
  setOpenZones: React.Dispatch<React.SetStateAction<Record<string, boolean>>>;
  filteredZoneFavorites: Zone[];
  filteredFileSharePathFavorites: FileSharePath[];
  filteredFolderFavorites: FolderFavorite[];
};
=======
  DirectoryFavorite,
  usePreferencesContext
} from '@/contexts/PreferencesContext';
import { useZoneBrowserContext } from '@/contexts/ZoneBrowserContext';
import { useFileBrowserContext } from '@/contexts/FileBrowserContext';
import useToggleOpenFavorites from '@/hooks/useToggleOpenFavorites';
import { FileSharePathItem, ZonesAndFileSharePaths } from '@/shared.types';
>>>>>>> b982d457

export default function FavoritesBrowser({
  searchQuery,
  setOpenZones,
  filteredZoneFavorites,
  filteredFileSharePathFavorites,
  filteredFolderFavorites
}: FavoritesBrowserProps) {
  const { openFavorites, toggleOpenFavorites } = useToggleOpenFavorites();
  const {
    zoneFavorites,
    fileSharePathFavorites,
    folderFavorites,
    folderPreferenceKeys,
    pathPreference,
    handleFavoriteChange
  } = usePreferencesContext();

  const { currentDir, fetchAndFormatFilesForDisplay } = useFileBrowserContext();
  const {
    setCurrentNavigationZone,
    currentFileSharePath,
    setCurrentFileSharePath
  } = useZoneBrowserContext();

  const displayZones =
    filteredZoneFavorites.length > 0 || searchQuery.length > 0
      ? filteredZoneFavorites
      : zoneFavorites;

  const displayFileSharePaths =
    filteredFileSharePathFavorites.length > 0 || searchQuery.length > 0
      ? filteredFileSharePathFavorites
      : fileSharePathFavorites;

  const displayFolders =
    filteredFolderFavorites.length > 0 || searchQuery.length > 0
      ? filteredFolderFavorites
      : folderFavorites;

  return (
    <div className="w-[calc(100%-1.5rem)] min-h-fit flex flex-col overflow-hidden h-full mt-3 x-short:mt-1 mx-3 pb-1">
      <List className="bg-background">
        <List.Item
          onClick={() => toggleOpenFavorites('all')}
          className="cursor-pointer rounded-none py-3 x-short:py-1 bg-surface/50 hover:!bg-surface-light focus:!bg-surface-light"
        >
          <List.ItemStart>
            <StarFilled className="icon-default x-short:icon-xsmall text-surface-foreground" />
          </List.ItemStart>
          <Typography className="font-semibold text-surface-foreground x-short:text-xs short:text-xs">
            Favorites
          </Typography>
          <List.ItemEnd className="pr-2">
            <ChevronRightIcon
              className={`icon-small x-short:icon-xsmall ${openFavorites['all'] ? 'rotate-90' : ''}`}
            />
          </List.ItemEnd>
        </List.Item>
      </List>
      <div className="overflow-y-auto">
        <Collapse open={openFavorites['all'] ? true : false}>
          <List className="bg-surface-light !py-0 !gap-0">
            {/* Zone favorites */}
            {displayZones.map(zone => {
              return (
                <ZoneComponent
                  zone={zone}
                  openZones={openFavorites}
                  toggleOpenZones={toggleOpenFavorites}
                />
              );
            })}

            {/* File share path favorites */}
            {displayFileSharePaths.map((fsp, index) => {
              return <FileSharePathComponent fsp={fsp} index={index} />;
            })}

            {/* Directory favorites */}
            {displayFolders.map(folderFavorite => {
              const fileSharePath =
                pathPreference[0] === 'linux_path'
                  ? folderFavorite.fsp.linux_path
                  : pathPreference[0] === 'windows_path'
                    ? folderFavorite.fsp.windows_path
                    : pathPreference[0] === 'mac_path'
                      ? folderFavorite.fsp.mac_path
                      : folderFavorite.fsp.linux_path;

              const mapKey = makeMapKey(
                'folder',
                `${folderFavorite.fsp.name}_${folderFavorite.folderPath}`
              );
              const isFavoriteDir = folderPreferenceKeys.includes(mapKey)
                ? true
                : false;
              const splitPath = folderFavorite.folderPath.split('/');
              const folderName = splitPath[splitPath.length - 1];

              return (
                <List.Item
                  key={mapKey}
                  onClick={() => {
                    setOpenZones({
                      all: true,
                      [folderFavorite.fsp.zone]: true
                    });
                    setCurrentNavigationZone(folderFavorite.fsp.zone);
                    setCurrentFileSharePath(folderFavorite.fsp);
                    fetchAndFormatFilesForDisplay(
                      `${folderFavorite.fsp.name}?subpath=${folderFavorite.folderPath}`
                    );
                  }}
<<<<<<< HEAD
                  className={`flex gap-2 items-center justify-between rounded-none cursor-pointer text-foreground hover:bg-primary-light/30 focus:bg-primary-light/30 ${folderFavorite.fsp.name === currentFileSharePath?.name && folderName === currentDir ? '!bg-primary-light/30' : '!bg-background'}`}
=======
                  className={`x-short:py-0 flex gap-2 items-center justify-between rounded-none cursor-pointer text-foreground hover:bg-primary-light/30 focus:bg-primary-light/30 ${directoryItem.fileSharePath === currentFileSharePath && directoryItem.name === currentDir ? '!bg-primary-light/30' : '!bg-background'}`}
>>>>>>> b982d457
                >
                  <Link
                    to="/files"
                    className="flex flex-col gap-2 x-short:gap-1 !text-foreground hover:!text-black focus:!text-black hover:dark:!text-white focus:dark:!text-white"
                  >
                    <div className="flex gap-1 items-center">
<<<<<<< HEAD
                      <FolderIcon className="h-4 w-4" />
                      <Typography className="text-sm font-medium leading-4">
                        {folderName}
=======
                      <FolderIcon className="icon-small x-short:icon-xsmall" />
                      <Typography className="text-sm font-medium leading-4 x-short:text-xs">
                        {directoryItem.name}
>>>>>>> b982d457
                      </Typography>
                    </div>
                    <Typography className="text-xs">
                      {`${fileSharePath}/${folderFavorite.folderPath}`}
                    </Typography>
                  </Link>
                  <div
                    onClick={e => {
                      e.stopPropagation();
                      e.preventDefault();
                    }}
                  >
                    <IconButton
                      variant="ghost"
                      isCircular
                      onClick={(e: React.MouseEvent<HTMLButtonElement>) => {
                        e.stopPropagation();
                        handleFavoriteChange(folderFavorite, 'folder');
                      }}
                    >
                      {isFavoriteDir ? (
                        <StarFilled className="icon-small x-short:icon-xsmall mb-[2px]" />
                      ) : (
                        <StarOutline className="icon-small x-short:icon-xsmall mb-[2px]" />
                      )}
                    </IconButton>
                  </div>
                </List.Item>
              );
            })}
          </List>
        </Collapse>
      </div>
    </div>
  );
}<|MERGE_RESOLUTION|>--- conflicted
+++ resolved
@@ -16,15 +16,13 @@
 import ZoneComponent from './Zone';
 import FileSharePathComponent from './FileSharePath';
 import {
-<<<<<<< HEAD
-  usePreferencesContext,
-  FolderFavorite
-} from '../../../contexts/PreferencesContext';
-import { useZoneBrowserContext } from '../../../contexts/ZoneBrowserContext';
-import { useFileBrowserContext } from '../../../contexts/FileBrowserContext';
-import useToggleOpenFavorites from '../../../hooks/useToggleOpenFavorites';
-import type { Zone, FileSharePath } from '../../../shared.types';
-import { makeMapKey } from '../../../utils';
+  DirectoryFavorite,
+  usePreferencesContext
+} from '@/contexts/PreferencesContext';
+import { useZoneBrowserContext } from '@/contexts/ZoneBrowserContext';
+import { useFileBrowserContext } from '@/contexts/FileBrowserContext';
+import useToggleOpenFavorites from '@/hooks/useToggleOpenFavorites';
+import { FileSharePathItem, ZonesAndFileSharePaths } from '@/shared.types';
 
 type FavoritesBrowserProps = {
   searchQuery: string;
@@ -33,15 +31,6 @@
   filteredFileSharePathFavorites: FileSharePath[];
   filteredFolderFavorites: FolderFavorite[];
 };
-=======
-  DirectoryFavorite,
-  usePreferencesContext
-} from '@/contexts/PreferencesContext';
-import { useZoneBrowserContext } from '@/contexts/ZoneBrowserContext';
-import { useFileBrowserContext } from '@/contexts/FileBrowserContext';
-import useToggleOpenFavorites from '@/hooks/useToggleOpenFavorites';
-import { FileSharePathItem, ZonesAndFileSharePaths } from '@/shared.types';
->>>>>>> b982d457
 
 export default function FavoritesBrowser({
   searchQuery,
@@ -156,26 +145,19 @@
                       `${folderFavorite.fsp.name}?subpath=${folderFavorite.folderPath}`
                     );
                   }}
-<<<<<<< HEAD
-                  className={`flex gap-2 items-center justify-between rounded-none cursor-pointer text-foreground hover:bg-primary-light/30 focus:bg-primary-light/30 ${folderFavorite.fsp.name === currentFileSharePath?.name && folderName === currentDir ? '!bg-primary-light/30' : '!bg-background'}`}
-=======
+
                   className={`x-short:py-0 flex gap-2 items-center justify-between rounded-none cursor-pointer text-foreground hover:bg-primary-light/30 focus:bg-primary-light/30 ${directoryItem.fileSharePath === currentFileSharePath && directoryItem.name === currentDir ? '!bg-primary-light/30' : '!bg-background'}`}
->>>>>>> b982d457
                 >
                   <Link
                     to="/files"
                     className="flex flex-col gap-2 x-short:gap-1 !text-foreground hover:!text-black focus:!text-black hover:dark:!text-white focus:dark:!text-white"
                   >
                     <div className="flex gap-1 items-center">
-<<<<<<< HEAD
-                      <FolderIcon className="h-4 w-4" />
-                      <Typography className="text-sm font-medium leading-4">
-                        {folderName}
-=======
+
                       <FolderIcon className="icon-small x-short:icon-xsmall" />
                       <Typography className="text-sm font-medium leading-4 x-short:text-xs">
                         {directoryItem.name}
->>>>>>> b982d457
+
                       </Typography>
                     </div>
                     <Typography className="text-xs">
