--- conflicted
+++ resolved
@@ -146,11 +146,7 @@
                       `${folderFavorite.fsp.name}?subpath=${folderFavorite.folderPath}`
                     );
                   }}
-<<<<<<< HEAD
-                  className={`x-short:py-0 flex gap-2 items-center justify-between rounded-none cursor-pointer text-foreground hover:bg-primary-light/30 focus:bg-primary-light/30 ${folderFavorite.fsp === currentFileSharePath && folderFavorite.fsp.name === currentDir ? '!bg-primary-light/30' : '!bg-background'}`}
-=======
-                  className={`overflow-x-auto x-short:py-0 flex gap-2 items-center justify-between rounded-none cursor-pointer text-foreground hover:bg-primary-light/30 focus:bg-primary-light/30 ${directoryItem.fileSharePath === currentFileSharePath && directoryItem.name === currentDir ? '!bg-primary-light/30' : '!bg-background'}`}
->>>>>>> c707f177
+                  className={`overflow-x-auto x-short:py-0 flex gap-2 items-center justify-between rounded-none cursor-pointer text-foreground hover:bg-primary-light/30 focus:bg-primary-light/30 ${folderFavorite.fsp === currentFileSharePath && folderFavorite.fsp.name === currentDir ? '!bg-primary-light/30' : '!bg-background'}`}
                 >
                   <Link
                     to="/browse"
