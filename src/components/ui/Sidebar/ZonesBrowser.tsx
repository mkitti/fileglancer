import React from 'react';
import { Collapse, Typography, List } from '@material-tailwind/react';
import { ChevronRightIcon, Squares2X2Icon } from '@heroicons/react/24/outline';

<<<<<<< HEAD
import { ZonesAndFileSharePathsMap } from '../../../shared.types';
import { useZoneBrowserContext } from '../../../contexts/ZoneBrowserContext';
=======
import { ZonesAndFileSharePaths } from '@/shared.types';
import { useZoneBrowserContext } from '@/contexts/ZoneBrowserContext';
>>>>>>> b982d457
import Zone from './Zone';

export default function ZonesBrowser({
  searchQuery,
  openZones,
  toggleOpenZones,
  filteredZonesMap
}: {
  searchQuery: string;
  openZones: Record<string, boolean>;
  toggleOpenZones: (zone: string) => void;
  filteredZonesMap: ZonesAndFileSharePathsMap;
}) {
  const { zonesAndFileSharePathsMap } = useZoneBrowserContext();
  console.log('filteredZonesMap: ', filteredZonesMap);

  const displayZones: ZonesAndFileSharePathsMap =
    Object.keys(filteredZonesMap).length > 0 || searchQuery.length > 0
      ? filteredZonesMap
      : zonesAndFileSharePathsMap;

  return (
    <div className="flex flex-col h-full overflow-hidden w-[calc(100%-1.5rem)] my-3 x-short:my-1 mx-3 bg-surface/50">
      <List className="bg-background py-0">
        <List.Item
          onClick={() => toggleOpenZones('all')}
          className="cursor-pointer rounded-none py-3 x-short:py-1 bg-surface/50 hover:!bg-surface-light focus:!bg-surface-light"
        >
          <List.ItemStart>
            <Squares2X2Icon className="icon-default x-short:icon-xsmall text-surface-foreground" />
          </List.ItemStart>
          <Typography className="x-short:text-xs short:text-xs font-semibold text-surface-foreground">
            Zones
          </Typography>
          <List.ItemEnd className="pr-2">
            <ChevronRightIcon
              className={`icon-small x-short:icon-xsmall ${openZones['all'] ? 'rotate-90' : ''}`}
            />
          </List.ItemEnd>
        </List.Item>
      </List>
      <Collapse
        open={openZones['all'] ? true : false}
        className="!overflow-y-auto overflow-x-hidden flex-grow"
      >
        <List className="!overflow-y-auto h-full py-0 gap-0 pr-2 bg-background">
          {Object.entries(displayZones).map(([key, value]) => {
            if (key.startsWith('zone') && 'fileSharePaths' in value) {
              return (
                <Zone
                  zone={value}
                  openZones={openZones}
                  toggleOpenZones={toggleOpenZones}
                />
              );
            }
          })}
        </List>
      </Collapse>
    </div>
  );
}<|MERGE_RESOLUTION|>--- conflicted
+++ resolved
@@ -2,13 +2,9 @@
 import { Collapse, Typography, List } from '@material-tailwind/react';
 import { ChevronRightIcon, Squares2X2Icon } from '@heroicons/react/24/outline';
 
-<<<<<<< HEAD
-import { ZonesAndFileSharePathsMap } from '../../../shared.types';
-import { useZoneBrowserContext } from '../../../contexts/ZoneBrowserContext';
-=======
-import { ZonesAndFileSharePaths } from '@/shared.types';
+
+import { ZonesAndFileSharePathsMap } from '@/shared.types';
 import { useZoneBrowserContext } from '@/contexts/ZoneBrowserContext';
->>>>>>> b982d457
 import Zone from './Zone';
 
 export default function ZonesBrowser({
