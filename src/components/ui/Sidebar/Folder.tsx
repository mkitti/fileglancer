import React from 'react';
import { default as log } from '@/logger';
import { Link } from 'react-router-dom';
import {
  IconButton,
  List,
  Tooltip,
  Typography
} from '@material-tailwind/react';
import { FolderIcon } from '@heroicons/react/24/outline';
import { StarIcon as StarFilled } from '@heroicons/react/24/solid';

<<<<<<< HEAD
import { makeMapKey, getFileFetchPath, sendFetchRequest } from '@/utils/index';
import { useZoneBrowserContext } from '@/contexts/ZoneBrowserContext';
=======
import {
  makeMapKey,
  getFileBrowsePath,
  sendFetchRequest,
  getLastSegmentFromPath,
  getPreferredPathForDisplay
} from '@/utils';
>>>>>>> 6684c53e
import { useFileBrowserContext } from '@/contexts/FileBrowserContext';
import { useCookiesContext } from '@/contexts/CookiesContext';
import MissingFolderFavoriteDialog from './MissingFolderFavoriteDialog';

import {
  FolderFavorite,
  usePreferencesContext
} from '@/contexts/PreferencesContext';

type FolderProps = {
  folderFavorite: FolderFavorite;
  setOpenZones: React.Dispatch<React.SetStateAction<Record<string, boolean>>>;
};

export default function Folder({ folderFavorite, setOpenZones }: FolderProps) {
  const [showMissingFolderFavoriteDialog, setShowMissingFolderFavoriteDialog] =
    React.useState(false);
  const {
    handleFileBrowserNavigation,
    currentFileOrFolder,
    currentFileSharePath,
    setCurrentFileSharePath
  } = useFileBrowserContext();
  const { pathPreference, handleFavoriteChange } = usePreferencesContext();
  const { cookies } = useCookiesContext();

  const displayPath = getPreferredPathForDisplay(
    pathPreference,
    folderFavorite.fsp,
    folderFavorite.folderPath
  );

  const mapKey = makeMapKey(
    'folder',
    `${folderFavorite.fsp.name}_${folderFavorite.folderPath}`
  ) as string;

  async function checkFolderExists(folderFavorite: FolderFavorite) {
    try {
      const fetchPath = getFileBrowsePath(
        folderFavorite.fsp.name,
        folderFavorite.folderPath
      );
      const response = await sendFetchRequest(
        fetchPath,
        'GET',
        cookies['_xsrf']
      );

      if (response.status === 200) {
        return true;
      } else {
        return false;
      }
    } catch (error) {
      log.error('Error checking folder existence:', error);
      return false;
    }
  }

  return (
    <>
      <List.Item
        key={mapKey}
        onClick={async () => {
          let folderExists;
          try {
            folderExists = await checkFolderExists(folderFavorite);
          } catch (error) {
            log.error('Error checking folder existence:', error);
          }
          if (folderExists) {
            setOpenZones({
              all: true,
              [folderFavorite.fsp.zone]: true
            });
            setCurrentFileSharePath(folderFavorite.fsp);
            await handleFileBrowserNavigation({
              fspName: folderFavorite.fsp.name,
              path: folderFavorite.folderPath
            });
          } else if (folderExists === false) {
            setShowMissingFolderFavoriteDialog(true);
          }
        }}
        className={`x-short:py-0 flex gap-2 items-center justify-between rounded-none cursor-pointer text-foreground hover:bg-primary-light/30 focus:bg-primary-light/30 ${folderFavorite.fsp === currentFileSharePath && folderFavorite.fsp.name === currentFileOrFolder?.name ? '!bg-primary-light/30' : '!bg-background'}`}
      >
        <Link
          to="/browse"
          className="w-[calc(100%-4rem)] flex flex-col items-start gap-2 x-short:gap-1 !text-foreground hover:!text-black focus:!text-black hover:dark:!text-white focus:dark:!text-white"
        >
          <div className="w-full flex gap-1 items-center">
            <FolderIcon className="icon-small x-short:icon-xsmall" />
            <Typography className="w-[calc(100%-2rem)] truncate text-sm font-medium leading-4 x-short:text-xs">
              {getLastSegmentFromPath(folderFavorite.folderPath)}
            </Typography>
          </div>
          <Tooltip placement="right">
            <Tooltip.Trigger className="w-full">
              <Typography className="text-left text-xs truncate">
                {displayPath}
              </Typography>
            </Tooltip.Trigger>
            <Tooltip.Content>{displayPath}</Tooltip.Content>
          </Tooltip>
        </Link>
        <div
          onClick={e => {
            e.stopPropagation();
            e.preventDefault();
          }}
        >
          <IconButton
            variant="ghost"
            isCircular
            onClick={(e: React.MouseEvent<HTMLButtonElement>) => {
              e.stopPropagation();
              handleFavoriteChange(folderFavorite, 'folder');
            }}
          >
            <StarFilled className="icon-small x-short:icon-xsmall mb-[2px]" />
          </IconButton>
        </div>
      </List.Item>
      {showMissingFolderFavoriteDialog ? (
        <MissingFolderFavoriteDialog
          folderFavorite={folderFavorite}
          showMissingFolderFavoriteDialog={showMissingFolderFavoriteDialog}
          setShowMissingFolderFavoriteDialog={
            setShowMissingFolderFavoriteDialog
          }
        />
      ) : null}
    </>
  );
}<|MERGE_RESOLUTION|>--- conflicted
+++ resolved
@@ -10,10 +10,6 @@
 import { FolderIcon } from '@heroicons/react/24/outline';
 import { StarIcon as StarFilled } from '@heroicons/react/24/solid';
 
-<<<<<<< HEAD
-import { makeMapKey, getFileFetchPath, sendFetchRequest } from '@/utils/index';
-import { useZoneBrowserContext } from '@/contexts/ZoneBrowserContext';
-=======
 import {
   makeMapKey,
   getFileBrowsePath,
@@ -21,7 +17,6 @@
   getLastSegmentFromPath,
   getPreferredPathForDisplay
 } from '@/utils';
->>>>>>> 6684c53e
 import { useFileBrowserContext } from '@/contexts/FileBrowserContext';
 import { useCookiesContext } from '@/contexts/CookiesContext';
 import MissingFolderFavoriteDialog from './MissingFolderFavoriteDialog';
