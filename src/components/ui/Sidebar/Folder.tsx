--- conflicted
+++ resolved
@@ -91,10 +91,6 @@
   return (
     <>
       <List.Item
-<<<<<<< HEAD
-        className="pl-6 w-full flex gap-2 items-center justify-between rounded-md cursor-pointer text-foreground hover:bg-primary-light/30 focus:bg-primary-light/30 "
-=======
->>>>>>> 893d22fc
         className="group pl-6 w-full flex gap-2 items-center justify-between rounded-md cursor-pointer text-foreground hover:bg-primary-light/30 focus:bg-primary-light/30 "
         key={mapKey}
         onClick={
