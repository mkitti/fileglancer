import React from 'react';
import { useNavigate } from 'react-router';
import toast from 'react-hot-toast';
import {
  Button,
  Dialog,
  IconButton,
  Typography
} from '@material-tailwind/react';
import { XMarkIcon } from '@heroicons/react/24/outline';

import {
  FolderFavorite,
  usePreferencesContext
} from '@/contexts/PreferencesContext';
import { getPreferredPathForDisplay, removeLastSegmentFromPath } from '@/utils';

type MissingFolderFavoriteDialogProps = {
  folderFavorite: FolderFavorite;
  showMissingFolderFavoriteDialog: boolean;
  setShowMissingFolderFavoriteDialog: React.Dispatch<
    React.SetStateAction<boolean>
  >;
};

export default function MissingFolderFavoriteDialog({
  folderFavorite,
  showMissingFolderFavoriteDialog,
  setShowMissingFolderFavoriteDialog
}: MissingFolderFavoriteDialogProps): JSX.Element {
  const { handleFavoriteChange, pathPreference } = usePreferencesContext();
  const navigate = useNavigate();

  const displayPath = getPreferredPathForDisplay(
    pathPreference,
    folderFavorite.fsp,
    folderFavorite.folderPath
  );

  return (
    <Dialog open={showMissingFolderFavoriteDialog}>
      <Dialog.Overlay>
        <Dialog.Content>
          <IconButton
            size="sm"
            variant="outline"
            color="secondary"
            className="absolute right-2 top-2 text-secondary hover:text-background"
            isCircular
            onClick={() => {
              setShowMissingFolderFavoriteDialog(false);
            }}
          >
            <XMarkIcon className="icon-default" />
          </IconButton>
          <Typography className="my-8 text-large">
            Folder <span className="font-semibold">{displayPath}</span> does not
            exist. Do you want to delete it from your favorites?
          </Typography>
          <div className="flex gap-2">
            <Button
              variant="outline"
              color="error"
              className="!rounded-md flex items-center gap-2"
              onClick={async () => {
                try {
                  await handleFavoriteChange(folderFavorite, 'folder');
<<<<<<< HEAD
=======
                  navigate(
                    `/browse/${folderFavorite.fsp.name}/${removeLastSegmentFromPath(folderFavorite.folderPath)}`
                  );
>>>>>>> 558df3a1
                  toast.success(`Deleted favorite folder ${displayPath}`);
                } catch (error) {
                  toast.error(
                    `Error deleting favorite folder ${displayPath}: ${
                      error instanceof Error ? error.message : 'Unknown error'
                    }`
                  );
                }
              }}
            >
              Delete
            </Button>
            <Button
              variant="outline"
              className="!rounded-md flex items-center gap-2"
              onClick={() => {
                setShowMissingFolderFavoriteDialog(false);
              }}
            >
              Cancel
            </Button>
          </div>
        </Dialog.Content>
      </Dialog.Overlay>
    </Dialog>
  );
}<|MERGE_RESOLUTION|>--- conflicted
+++ resolved
@@ -65,12 +65,9 @@
               onClick={async () => {
                 try {
                   await handleFavoriteChange(folderFavorite, 'folder');
-<<<<<<< HEAD
-=======
                   navigate(
                     `/browse/${folderFavorite.fsp.name}/${removeLastSegmentFromPath(folderFavorite.folderPath)}`
                   );
->>>>>>> 558df3a1
                   toast.success(`Deleted favorite folder ${displayPath}`);
                 } catch (error) {
                   toast.error(
