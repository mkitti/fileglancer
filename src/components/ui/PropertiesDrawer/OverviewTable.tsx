import React from 'react';
<<<<<<< HEAD
import { FileOrFolder } from '../../../shared.types';
import { formatDate, formatFileSize } from '../../../utils';
=======
import { File } from '@/shared.types';
import { formatDate, formatFileSize } from '@/utils';
>>>>>>> b982d457

export default function OverviewTable({ file }: { file: FileOrFolder | null }) {
  return (
    <div className="w-full overflow-hidden rounded-lg border border-surface mt-4">
      <table className="w-full">
        <tbody className="text-sm">
          <tr className="border-b border-surface">
            <td className="p-3 border-b border-surface bg-surface-light text-sm text-foreground dark:bg-surface-dark font-medium">
              Last modified
            </td>
            <td className="p-3">
              {file ? formatDate(file.last_modified) : null}
            </td>
          </tr>
          <tr className="border-b border-surface">
            <td className="p-3 border-b border-surface bg-surface-light text-sm text-foreground dark:bg-surface-dark font-medium">
              Size
            </td>
            <td className="p-3">
              {file ? (file.is_dir ? '—' : formatFileSize(file.size)) : null}
            </td>
          </tr>
          <tr className="border-b border-surface">
            <td className="p-3 border-b border-surface bg-surface-light text-sm text-foreground dark:bg-surface-dark font-medium">
              Metadata
            </td>
            <td className="p-3 ">Pull from file...</td>
          </tr>
        </tbody>
      </table>
    </div>
  );
}<|MERGE_RESOLUTION|>--- conflicted
+++ resolved
@@ -1,11 +1,7 @@
 import React from 'react';
-<<<<<<< HEAD
-import { FileOrFolder } from '../../../shared.types';
-import { formatDate, formatFileSize } from '../../../utils';
-=======
-import { File } from '@/shared.types';
+
+import { FileOrFolder } from '@/shared.types';
 import { formatDate, formatFileSize } from '@/utils';
->>>>>>> b982d457
 
 export default function OverviewTable({ file }: { file: FileOrFolder | null }) {
   return (
