--- conflicted
+++ resolved
@@ -13,11 +13,8 @@
   XMarkIcon
 } from '@heroicons/react/24/outline';
 
-<<<<<<< HEAD
-import type { FileOrFolder } from '../../../shared.types';
-=======
-import type { File } from '@/shared.types';
->>>>>>> b982d457
+import type { FileOrFolder } from '@/shared.types';
+
 import PermissionsTable from './PermissionsTable';
 import OverviewTable from './OverviewTable';
 import useCopyPath from '@/hooks/useCopyPath';
