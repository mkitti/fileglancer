import * as React from 'react';
import {
  Button,
  Card,
  IconButton,
  Typography,
  Tabs
} from '@material-tailwind/react';
import toast from 'react-hot-toast';
import { HiOutlineDocument, HiOutlineDuplicate, HiX } from 'react-icons/hi';
import { HiOutlineFolder } from 'react-icons/hi2';

import PermissionsTable from './PermissionsTable';
import OverviewTable from './OverviewTable';
import TicketDetails from './TicketDetails';
import { getPreferredPathForDisplay } from '@/utils';
import { copyToClipboard } from '@/utils/copyText';
import { useFileBrowserContext } from '@/contexts/FileBrowserContext';
import { usePreferencesContext } from '@/contexts/PreferencesContext';
import { useTicketContext } from '@/contexts/TicketsContext';
import FgTooltip from '../widgets/FgTooltip';

type PropertiesDrawerProps = {
  togglePropertiesDrawer: () => void;
  setShowPermissionsDialog: React.Dispatch<React.SetStateAction<boolean>>;
  setShowConvertFileDialog: React.Dispatch<React.SetStateAction<boolean>>;
};

export default function PropertiesDrawer({
  togglePropertiesDrawer,
  setShowPermissionsDialog,
  setShowConvertFileDialog
}: PropertiesDrawerProps): JSX.Element {
  const { fileBrowserState } = useFileBrowserContext();
  const { pathPreference } = usePreferencesContext();
  const { ticket } = useTicketContext();

  const fullPath = getPreferredPathForDisplay(
    pathPreference,
    fileBrowserState.currentFileSharePath,
    fileBrowserState.propertiesTarget?.path
  );

  const tooltipTriggerClasses = 'max-w-[calc(100%-2rem)] truncate';

  return (
    <Card className="w-fit max-w-fit h-full max-h-full overflow-auto p-3 rounded-none shadow-lg flex flex-col">
      <div className="flex items-center justify-between gap-4 mb-1 min-w-full">
        <Typography type="h6">Properties</Typography>
        <IconButton
          size="sm"
          variant="ghost"
          color="secondary"
          className="h-8 w-8 rounded-full text-foreground hover:bg-secondary-light/20"
          onClick={() => {
            togglePropertiesDrawer();
          }}
        >
          <HiX className="icon-default" />
        </IconButton>
      </div>

<<<<<<< HEAD
      {propertiesTarget ? (
        <div className="shrink-0 flex items-center gap-2 mt-3 mb-4 max-h-min min-w-full">
          {propertiesTarget.is_dir ? (
=======
      {fileBrowserState.propertiesTarget ? (
        <div className="flex items-center gap-2 mt-3 mb-4 max-h-min overflow-hidden">
          {fileBrowserState.propertiesTarget.is_dir ? (
>>>>>>> e55df0fd
            <HiOutlineFolder className="icon-default" />
          ) : (
            <HiOutlineDocument className="icon-default" />
          )}
          <FgTooltip
            label={fileBrowserState.propertiesTarget.name}
            triggerClasses={tooltipTriggerClasses}
          >
            <Typography className="font-semibold truncate max-w-full">
              {fileBrowserState.propertiesTarget?.name}
            </Typography>
          </FgTooltip>
        </div>
      ) : (
        <Typography className="mt-3 mb-4">
          Click on a file or folder to view its properties
        </Typography>
      )}
<<<<<<< HEAD
      {propertiesTarget ? (
        <Tabs
          key="file-properties-tabs"
          defaultValue="overview"
          className="min-w-full"
        >
          <Tabs.List className="min-w-full rounded-none border-b border-secondary-dark  bg-transparent dark:bg-transparent py-0">
=======
      {fileBrowserState.propertiesTarget ? (
        <Tabs key="file-properties-tabs" defaultValue="overview">
          <Tabs.List className="w-full rounded-none border-b border-secondary-dark  bg-transparent dark:bg-transparent py-0">
>>>>>>> e55df0fd
            <Tabs.Trigger className="w-full !text-foreground" value="overview">
              Overview
            </Tabs.Trigger>

            <Tabs.Trigger
              className="w-full !text-foreground"
              value="permissions"
            >
              Permissions
            </Tabs.Trigger>

            <Tabs.Trigger className="w-full !text-foreground" value="convert">
              Convert
            </Tabs.Trigger>
            <Tabs.TriggerIndicator className="rounded-none border-b-2 border-secondary bg-transparent dark:bg-transparent shadow-none" />
          </Tabs.List>

          <Tabs.Panel value="overview" className="min-w-full">
            <div className="group flex justify-between items-center overflow-x-hidden">
              <FgTooltip
                label={fullPath}
                triggerClasses={tooltipTriggerClasses}
              >
                <Typography className="text-foreground font-medium text-sm truncate max-w-full">
                  <span className="!font-bold">Path: </span>
                  {fullPath}
                </Typography>
              </FgTooltip>

              <IconButton
                variant="ghost"
                isCircular
                className="text-transparent group-hover:text-foreground"
                onClick={() => {
                  if (fileBrowserState.propertiesTarget) {
                    try {
                      copyToClipboard(fullPath);
                      toast.success('Path copied to clipboard!');
                    } catch (error) {
                      toast.error(`Failed to copy path. Error: ${error}`);
                    }
                  }
                }}
              >
                <HiOutlineDuplicate className="icon-small" />
              </IconButton>
            </div>

            <OverviewTable file={fileBrowserState.propertiesTarget} />
          </Tabs.Panel>

<<<<<<< HEAD
          <Tabs.Panel
            value="permissions"
            className="flex flex-col gap-2 min-w-full"
          >
            <PermissionsTable file={propertiesTarget} />
=======
          <Tabs.Panel value="permissions" className="flex flex-col gap-2">
            <PermissionsTable file={fileBrowserState.propertiesTarget} />
>>>>>>> e55df0fd
            <Button
              variant="outline"
              onClick={() => {
                setShowPermissionsDialog(true);
              }}
              className="!rounded-md"
            >
              Change Permissions
            </Button>
          </Tabs.Panel>

          <Tabs.Panel
            value="convert"
            className="flex flex-col gap-2 min-w-full"
          >
            {ticket ? (
              <TicketDetails />
            ) : (
              <>
                <Typography variant="small" className="font-medium">
                  Scientific Computing can help you convert images to OME-Zarr
                  format, suitable for viewing in external viewers like
                  Neuroglancer.
                </Typography>
                <Button
                  variant="outline"
                  onClick={() => {
                    setShowConvertFileDialog(true);
                  }}
                >
                  Open conversion request
                </Button>
              </>
            )}
          </Tabs.Panel>
        </Tabs>
      ) : null}
    </Card>
  );
}<|MERGE_RESOLUTION|>--- conflicted
+++ resolved
@@ -60,15 +60,9 @@
         </IconButton>
       </div>
 
-<<<<<<< HEAD
-      {propertiesTarget ? (
+      {fileBrowserState.propertiesTarget ? (
         <div className="shrink-0 flex items-center gap-2 mt-3 mb-4 max-h-min min-w-full">
-          {propertiesTarget.is_dir ? (
-=======
-      {fileBrowserState.propertiesTarget ? (
-        <div className="flex items-center gap-2 mt-3 mb-4 max-h-min overflow-hidden">
           {fileBrowserState.propertiesTarget.is_dir ? (
->>>>>>> e55df0fd
             <HiOutlineFolder className="icon-default" />
           ) : (
             <HiOutlineDocument className="icon-default" />
@@ -87,19 +81,13 @@
           Click on a file or folder to view its properties
         </Typography>
       )}
-<<<<<<< HEAD
-      {propertiesTarget ? (
+      {fileBrowserState.propertiesTarget ? (
         <Tabs
           key="file-properties-tabs"
           defaultValue="overview"
           className="min-w-full"
         >
           <Tabs.List className="min-w-full rounded-none border-b border-secondary-dark  bg-transparent dark:bg-transparent py-0">
-=======
-      {fileBrowserState.propertiesTarget ? (
-        <Tabs key="file-properties-tabs" defaultValue="overview">
-          <Tabs.List className="w-full rounded-none border-b border-secondary-dark  bg-transparent dark:bg-transparent py-0">
->>>>>>> e55df0fd
             <Tabs.Trigger className="w-full !text-foreground" value="overview">
               Overview
             </Tabs.Trigger>
@@ -151,16 +139,11 @@
             <OverviewTable file={fileBrowserState.propertiesTarget} />
           </Tabs.Panel>
 
-<<<<<<< HEAD
           <Tabs.Panel
             value="permissions"
             className="flex flex-col gap-2 min-w-full"
           >
-            <PermissionsTable file={propertiesTarget} />
-=======
-          <Tabs.Panel value="permissions" className="flex flex-col gap-2">
             <PermissionsTable file={fileBrowserState.propertiesTarget} />
->>>>>>> e55df0fd
             <Button
               variant="outline"
               onClick={() => {
