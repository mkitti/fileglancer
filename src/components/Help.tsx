--- conflicted
+++ resolved
@@ -77,16 +77,15 @@
           ) : null}
         </div>
       </div>
-<<<<<<< HEAD
       <div className="grid grid-cols-2 gap-10">
         {helpLinks.map(({ icon: Icon, title, description, url }, index) => (
           <Card
+            as={Link}
+            className="group min-h-44 p-8 md:p-12 flex flex-col gap-2 text-left w-full hover:shadow-lg transition-shadow duration-200"
             key={url}
-            as={Link}
+            rel="noopener noreferrer"
+            target="_blank"
             to={url}
-            target="_blank"
-            rel="noopener noreferrer"
-            className="group min-h-44 p-8 md:p-12 flex flex-col gap-2 text-left w-full hover:shadow-lg transition-shadow duration-200"
           >
             <div className="flex items-center gap-2">
               <Icon className="hidden md:block icon-default lg:icon-large text-primary" />
@@ -103,31 +102,6 @@
           </Card>
         ))}
       </div>
-=======
-      <Card className="min-h-max shrink-0">
-        <List className="w-fit gap-2 p-4">
-          {helpLinks.map(({ icon: Icon, title, url }) => (
-            <List.Item
-              className="hover:bg-transparent focus:bg-transparent"
-              key={url}
-            >
-              <List.ItemStart>
-                <Icon className="icon-large" />
-              </List.ItemStart>
-              <Typography
-                as={FgStyledLink}
-                rel="noopener noreferrer"
-                target="_blank"
-                textSize="large"
-                to={url}
-              >
-                {title}
-              </Typography>
-            </List.Item>
-          ))}
-        </List>
-      </Card>
->>>>>>> 55de341d
     </>
   );
 }