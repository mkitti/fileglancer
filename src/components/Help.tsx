import { Card, Typography } from '@material-tailwind/react';
import { Link } from 'react-router';
import { TbBrandGithub } from 'react-icons/tb';
import { SiClickup, SiSlack } from 'react-icons/si';
import { IconType } from 'react-icons/lib';
import { LuBookOpenText } from 'react-icons/lu';
import { HiExternalLink } from 'react-icons/hi';

import useVersionNo from '@/hooks/useVersionState';
import useCentralVersion from '@/hooks/useCentralVersion';

type HelpLink = {
  icon: IconType;
  title: string;
  description: string;
  url: string;
};

export default function Help() {
  const { versionNo } = useVersionNo();
  const { centralVersionState } = useCentralVersion();

  const helpLinks: HelpLink[] = [
    {
      icon: LuBookOpenText,
      title: 'User Manual',
      description:
        'Comprehensive guide to Fileglancer features and functionality',
<<<<<<< HEAD
      url: `https://janeliascicomp.github.io/fileglancer-docs/`
=======
      url: `https://fileglancer-docs.janelia.org`
>>>>>>> 736fa5fd
    },
    {
      icon: TbBrandGithub,
      title: 'Release Notes',
      description: `What's new and improved in Fileglancer version ${versionNo}`,
      url: `https://github.com/JaneliaSciComp/fileglancer/releases/tag/${versionNo}`
    },
    {
      icon: SiClickup,
      title: 'Submit Tickets',
      description: 'Report bugs or request features through a ClickUp form',
      url: `https://forms.clickup.com/10502797/f/a0gmd-713/NBUCBCIN78SI2BE71G?Version=${versionNo}&URL=${window.location}`
    },
    {
      icon: SiSlack,
      title: 'Community Support',
      description: 'Get help from the community on our dedicated Slack channel',
      url: 'https://hhmi.enterprise.slack.com/archives/C0938N06YN8'
    }
  ];

  return (
    <>
      <div className="flex justify-between mb-6">
        <Typography className="text-foreground font-bold" type="h5">
          Help
        </Typography>
        <div className="text-right">
          <Typography className="text-foreground font-bold" type="lead">
            {`Fileglancer Version ${versionNo}`}
          </Typography>
          {centralVersionState.status === 'loaded' ? (
            <Typography className="text-muted-foreground" type="small">
              {`Fileglancer Central Version ${centralVersionState.version}`}
            </Typography>
          ) : centralVersionState.status === 'loading' ? (
            <Typography className="text-muted-foreground" type="small">
              Loading Fileglancer Central version...
            </Typography>
          ) : centralVersionState.status === 'error' ? (
            <Typography className="text-muted-foreground" type="small">
              Fileglancer Central version unavailable
            </Typography>
          ) : centralVersionState.status === 'not-configured' ? (
            <Typography className="text-muted-foreground" type="small">
              Fileglancer Central server not configured
            </Typography>
          ) : null}
        </div>
      </div>
      <div className="grid grid-cols-2 gap-10">
        {helpLinks.map(({ icon: Icon, title, description, url }, index) => (
          <Card
            as={Link}
            className="group min-h-44 p-8 md:p-12 flex flex-col gap-2 text-left w-full hover:shadow-lg transition-shadow duration-200"
            key={url}
            rel="noopener noreferrer"
            target="_blank"
            to={url}
          >
            <div className="flex items-center gap-2">
              <Icon className="hidden md:block icon-default lg:icon-large text-primary" />
              <div className="flex items-center gap-1 text-nowrap">
                <Typography className="text-base md:text-lg lg:text-xl text-primary font-semibold group-hover:underline">
                  {title}
                </Typography>
                <HiExternalLink className="icon-xsmall md:icon-small text-primary" />
              </div>
            </div>
            <Typography className="text-sm md:text-base text-muted-foreground">
              {description}
            </Typography>
          </Card>
        ))}
      </div>
    </>
  );
}<|MERGE_RESOLUTION|>--- conflicted
+++ resolved
@@ -26,11 +26,7 @@
       title: 'User Manual',
       description:
         'Comprehensive guide to Fileglancer features and functionality',
-<<<<<<< HEAD
-      url: `https://janeliascicomp.github.io/fileglancer-docs/`
-=======
       url: `https://fileglancer-docs.janelia.org`
->>>>>>> 736fa5fd
     },
     {
       icon: TbBrandGithub,
