--- conflicted
+++ resolved
@@ -2,11 +2,7 @@
 
 import { useProxiedPathContext } from '@/contexts/ProxiedPathContext';
 import ProxiedPathRow from './ui/LinksPage/ProxiedPathRow';
-<<<<<<< HEAD
-import Loader from '@/components/ui/Loader';
-=======
 import { TableCard } from './Cards';
->>>>>>> bb754d8a
 
 export default function Links() {
   const { allProxiedPaths, loadingProxiedPaths } = useProxiedPathContext();
@@ -21,41 +17,15 @@
         are used to open files in external viewers like Neuroglancer. You can
         share data links with internal collaborators.
       </Typography>
-<<<<<<< HEAD
-      <div className="rounded-lg shadow bg-background">
-        <div className="grid grid-cols-[1.5fr_2.5fr_1.5fr_1fr] gap-4 px-4 py-2 border-b border-surface">
-          <Typography className="font-bold">Name</Typography>
-          <Typography className="font-bold">File Path</Typography>
-          <Typography className="font-bold">Date Created</Typography>
-          <Typography className="font-bold">Actions</Typography>
-        </div>
-        {loadingProxiedPaths ? (
-          <div className="flex justify-center w-full py-4">
-            <Loader text="Checking for data links..." />
-          </div>
-        ) : allProxiedPaths && allProxiedPaths.length > 0 ? (
-          allProxiedPaths.map(item => (
-            <ProxiedPathRow key={item.sharing_key} item={item} />
-          ))
-        ) : !allProxiedPaths || allProxiedPaths?.length === 0 ? (
-          <div className="px-4 py-8 text-center text-gray-500">
-            No data links.
-          </div>
-        ) : (
-          <div className="px-4 py-8 text-center text-gray-500">
-            There was an error loading data links.
-          </div>
-        )}
-      </div>
-=======
       <TableCard
         gridColsClass="grid-cols-[1.5fr_2.5fr_1.5fr_1fr]"
         rowTitles={['Name', 'File Path', 'Date Created', 'Actions']}
         rowContent={ProxiedPathRow}
         items={allProxiedPaths}
-        emptyMessage="No shared paths."
+        loadingState={loadingProxiedPaths}
+        loadingText="Checking for data links..."
+        emptyText="No shared paths."
       />
->>>>>>> bb754d8a
     </>
   );
 }