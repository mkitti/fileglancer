--- conflicted
+++ resolved
@@ -22,12 +22,8 @@
         rowTitles={['File Path', 'Job Description', 'Status', 'Last Updated']}
         rowContent={TicketRow}
         items={allTickets}
-<<<<<<< HEAD
-        emptyMessage="You have not opened any Jira tasks."
-=======
         loadingState={loadingTickets}
-        emptyText="You have not started any jobs."
->>>>>>> a970ccef
+        emptyText="You have not opened any Jira tasks."
       />
     </>
   );
