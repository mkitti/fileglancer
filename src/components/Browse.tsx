import React from 'react';
import { useOutletContext } from 'react-router';
import type { OutletContextType } from '@/layouts/BrowseLayout';

<<<<<<< HEAD
import useSelectedFiles from '@/hooks/useSelectedFiles';
=======
import useHideDotFiles from '@/hooks/useHideDotFiles';
>>>>>>> 811835ca
import { useFileBrowserContext } from '@/contexts/FileBrowserContext';

import FileBrowser from './ui/BrowsePage/FileBrowser';
import Toolbar from './ui/BrowsePage/Toolbar';
import RenameDialog from './ui/Dialogs/Rename';
import Delete from './ui/Dialogs/Delete';
import ChangePermissions from './ui/Dialogs/ChangePermissions';
import ConvertFileDialog from './ui/Dialogs/ConvertFile';
import RecentDataLinksCard from './ui/BrowsePage/Dashboard/RecentDataLinksCard';
import RecentlyViewedCard from './ui/BrowsePage/Dashboard/RecentlyViewedCard';
import NavigationInput from './ui/BrowsePage/NavigateInput';

export default function Browse() {
  const {
    setShowPermissionsDialog,
    togglePropertiesDrawer,
    toggleSidebar,
    setShowConvertFileDialog,
    showPermissionsDialog,
    showPropertiesDrawer,
    showSidebar,
    showConvertFileDialog
  } = useOutletContext<OutletContextType>();

<<<<<<< HEAD
  const { selectedFiles, setSelectedFiles } = useSelectedFiles();
=======
  const { hideDotFiles, setHideDotFiles } = useHideDotFiles();
>>>>>>> 811835ca
  const { currentFileSharePath } = useFileBrowserContext();

  const [showDeleteDialog, setShowDeleteDialog] = React.useState(false);
  const [showRenameDialog, setShowRenameDialog] = React.useState(false);

  return (
    <div className="flex flex-col h-full max-h-full">
      <Toolbar
        showPropertiesDrawer={showPropertiesDrawer}
        togglePropertiesDrawer={togglePropertiesDrawer}
        showSidebar={showSidebar}
        toggleSidebar={toggleSidebar}
      />
      <div
        className={`relative grow max-h-full flex flex-col overflow-y-auto ${!currentFileSharePath ? 'grid grid-cols-2 grid-rows-2 grid-rows-[60px_1fr] bg-surface-light gap-6 p-6' : ''}`}
      >
        {!currentFileSharePath ? (
          <>
            <NavigationInput location="dashboard" />
            <RecentlyViewedCard />
            <RecentDataLinksCard />
          </>
        ) : (
          <FileBrowser
            showPropertiesDrawer={showPropertiesDrawer}
            togglePropertiesDrawer={togglePropertiesDrawer}
            setShowRenameDialog={setShowRenameDialog}
            setShowDeleteDialog={setShowDeleteDialog}
            setShowPermissionsDialog={setShowPermissionsDialog}
            setShowConvertFileDialog={setShowConvertFileDialog}
          />
        )}
      </div>
      {showRenameDialog ? (
        <RenameDialog
          showRenameDialog={showRenameDialog}
          setShowRenameDialog={setShowRenameDialog}
        />
      ) : null}
      {showDeleteDialog ? (
        <Delete
          showDeleteDialog={showDeleteDialog}
          setShowDeleteDialog={setShowDeleteDialog}
        />
      ) : null}
      {showPermissionsDialog ? (
        <ChangePermissions
          showPermissionsDialog={showPermissionsDialog}
          setShowPermissionsDialog={setShowPermissionsDialog}
        />
      ) : null}
      {showConvertFileDialog ? (
        <ConvertFileDialog
          showConvertFileDialog={showConvertFileDialog}
          setShowConvertFileDialog={setShowConvertFileDialog}
        />
      ) : null}
    </div>
  );
}<|MERGE_RESOLUTION|>--- conflicted
+++ resolved
@@ -1,14 +1,8 @@
 import React from 'react';
 import { useOutletContext } from 'react-router';
+
 import type { OutletContextType } from '@/layouts/BrowseLayout';
-
-<<<<<<< HEAD
-import useSelectedFiles from '@/hooks/useSelectedFiles';
-=======
-import useHideDotFiles from '@/hooks/useHideDotFiles';
->>>>>>> 811835ca
 import { useFileBrowserContext } from '@/contexts/FileBrowserContext';
-
 import FileBrowser from './ui/BrowsePage/FileBrowser';
 import Toolbar from './ui/BrowsePage/Toolbar';
 import RenameDialog from './ui/Dialogs/Rename';
@@ -31,11 +25,6 @@
     showConvertFileDialog
   } = useOutletContext<OutletContextType>();
 
-<<<<<<< HEAD
-  const { selectedFiles, setSelectedFiles } = useSelectedFiles();
-=======
-  const { hideDotFiles, setHideDotFiles } = useHideDotFiles();
->>>>>>> 811835ca
   const { currentFileSharePath } = useFileBrowserContext();
 
   const [showDeleteDialog, setShowDeleteDialog] = React.useState(false);
