import React from 'react';
import { useOutletContext } from 'react-router';

import type { OutletContextType } from '@/layouts/BrowseLayout';
import { useFileBrowserContext } from '@/contexts/FileBrowserContext';
import FileBrowser from './ui/BrowsePage/FileBrowser';
import Toolbar from './ui/BrowsePage/Toolbar';
import RenameDialog from './ui/Dialogs/Rename';
import Delete from './ui/Dialogs/Delete';
import ChangePermissions from './ui/Dialogs/ChangePermissions';
import ConvertFileDialog from './ui/Dialogs/ConvertFile';
import RecentDataLinksCard from './ui/BrowsePage/Dashboard/RecentDataLinksCard';
import RecentlyViewedCard from './ui/BrowsePage/Dashboard/RecentlyViewedCard';
import NavigationInput from './ui/BrowsePage/NavigateInput';

export default function Browse() {
  const {
    setShowPermissionsDialog,
    togglePropertiesDrawer,
    toggleSidebar,
    setShowConvertFileDialog,
    showPermissionsDialog,
    showPropertiesDrawer,
    showSidebar,
    showConvertFileDialog
  } = useOutletContext<OutletContextType>();

  const { fileBrowserState } = useFileBrowserContext();

  const [showDeleteDialog, setShowDeleteDialog] = React.useState(false);
  const [showRenameDialog, setShowRenameDialog] = React.useState(false);

  return (
    <div className="flex flex-col h-full min-w-fit max-h-full">
      <Toolbar
        showPropertiesDrawer={showPropertiesDrawer}
        togglePropertiesDrawer={togglePropertiesDrawer}
        showSidebar={showSidebar}
        toggleSidebar={toggleSidebar}
      />
      <div
<<<<<<< HEAD
        className={`relative grow shrink-0 max-h-[calc(100%-55px)] flex flex-col overflow-y-auto px-2 ${!currentFileSharePath ? 'grid grid-cols-2 grid-rows-[60px_1fr] bg-surface-light gap-6 p-6' : ''}`}
=======
        className={`relative grow max-h-full flex flex-col overflow-y-auto ${!fileBrowserState.currentFileSharePath ? 'grid grid-cols-2 grid-rows-[60px_1fr] bg-surface-light gap-6 p-6' : ''}`}
>>>>>>> e55df0fd
      >
        {!fileBrowserState.currentFileSharePath ? (
          <>
            <div className="col-span-2">
              <NavigationInput location="dashboard" />
            </div>
            <RecentlyViewedCard />
            <RecentDataLinksCard />
          </>
        ) : (
          <FileBrowser
            showPropertiesDrawer={showPropertiesDrawer}
            togglePropertiesDrawer={togglePropertiesDrawer}
            setShowRenameDialog={setShowRenameDialog}
            setShowDeleteDialog={setShowDeleteDialog}
            setShowPermissionsDialog={setShowPermissionsDialog}
            setShowConvertFileDialog={setShowConvertFileDialog}
          />
        )}
      </div>
      {showRenameDialog ? (
        <RenameDialog
          showRenameDialog={showRenameDialog}
          setShowRenameDialog={setShowRenameDialog}
        />
      ) : null}
      {showDeleteDialog ? (
        <Delete
          showDeleteDialog={showDeleteDialog}
          setShowDeleteDialog={setShowDeleteDialog}
        />
      ) : null}
      {showPermissionsDialog ? (
        <ChangePermissions
          showPermissionsDialog={showPermissionsDialog}
          setShowPermissionsDialog={setShowPermissionsDialog}
        />
      ) : null}
      {showConvertFileDialog ? (
        <ConvertFileDialog
          showConvertFileDialog={showConvertFileDialog}
          setShowConvertFileDialog={setShowConvertFileDialog}
        />
      ) : null}
    </div>
  );
}<|MERGE_RESOLUTION|>--- conflicted
+++ resolved
@@ -39,11 +39,7 @@
         toggleSidebar={toggleSidebar}
       />
       <div
-<<<<<<< HEAD
-        className={`relative grow shrink-0 max-h-[calc(100%-55px)] flex flex-col overflow-y-auto px-2 ${!currentFileSharePath ? 'grid grid-cols-2 grid-rows-[60px_1fr] bg-surface-light gap-6 p-6' : ''}`}
-=======
-        className={`relative grow max-h-full flex flex-col overflow-y-auto ${!fileBrowserState.currentFileSharePath ? 'grid grid-cols-2 grid-rows-[60px_1fr] bg-surface-light gap-6 p-6' : ''}`}
->>>>>>> e55df0fd
+        className={`relative grow shrink-0 max-h-[calc(100%-55px)] flex flex-col overflow-y-auto px-2 ${!fileBrowserState.currentFileSharePath ? 'grid grid-cols-2 grid-rows-[60px_1fr] bg-surface-light gap-6 p-6' : ''}`}
       >
         {!fileBrowserState.currentFileSharePath ? (
           <>
