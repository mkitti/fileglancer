import React from 'react';
import { useOutletContext } from 'react-router';

import type { FileOrFolder } from '@/shared.types';
import useContextMenu from '@/hooks/useContextMenu';
import useHideDotFiles from '@/hooks/useHideDotFiles';
import useSelectedFiles from '@/hooks/useSelectedFiles';
import { useFileBrowserContext } from '@/contexts/FileBrowserContext';

import FileList from './ui/FileBrowser/FileList';
import Toolbar from './ui/FileBrowser/Toolbar';
import ContextMenu from './ui/FileBrowser/ContextMenu';
import RenameDialog from './ui/Dialogs/RenameDialog';
import NewFolderDialog from './ui/Dialogs/NewFolderDialog';
import Delete from './ui/Dialogs/Delete';
import ChangePermissions from './ui/Dialogs/ChangePermissions';
import Dashboard from './ui/FileBrowser/Dashboard';

type OutletContextType = {
  setShowPermissionsDialog: React.Dispatch<React.SetStateAction<boolean>>;
  setShowPropertiesDrawer: React.Dispatch<React.SetStateAction<boolean>>;
  setPropertiesTarget: React.Dispatch<
    React.SetStateAction<FileOrFolder | null>
  >;
  setShowSidebar: React.Dispatch<React.SetStateAction<boolean>>;
  showPermissionsDialog: boolean;
  showPropertiesDrawer: boolean;
  propertiesTarget: FileOrFolder | null;
  showSidebar: boolean;
};

export default function Browse() {
  const {
    setShowPermissionsDialog,
    setShowPropertiesDrawer,
    setPropertiesTarget,
    setShowSidebar,
    showPermissionsDialog,
    showPropertiesDrawer,
    propertiesTarget,
    showSidebar
  } = useOutletContext<OutletContextType>();

  const {
    contextMenuCoords,
    showContextMenu,
    setShowContextMenu,
    menuRef,
    handleRightClick
  } = useContextMenu();

  const { hideDotFiles, setHideDotFiles } = useHideDotFiles();
  const { selectedFiles, setSelectedFiles } = useSelectedFiles();
  const { files, currentFileOrFolder, currentFileSharePath } =
    useFileBrowserContext();

  const [showDeleteDialog, setShowDeleteDialog] = React.useState(false);
  const [showNewFolderDialog, setShowNewFolderDialog] = React.useState(false);
  const [showRenameDialog, setShowRenameDialog] = React.useState(false);

  return (
    <div className="flex-1 overflow-auto flex flex-col h-full">
      <Toolbar
        selectedFiles={selectedFiles}
        hideDotFiles={hideDotFiles}
        setHideDotFiles={setHideDotFiles}
        showPropertiesDrawer={showPropertiesDrawer}
        setShowPropertiesDrawer={setShowPropertiesDrawer}
        showSidebar={showSidebar}
        setShowSidebar={setShowSidebar}
        setShowNewFolderDialog={setShowNewFolderDialog}
      />
<<<<<<< HEAD
      <div className="relative grow h-full flex flex-col overflow-hidden mb-3">
        <FileList
          files={files}
          selectedFiles={selectedFiles}
          setSelectedFiles={setSelectedFiles}
          showPropertiesDrawer={showPropertiesDrawer}
          setPropertiesTarget={setPropertiesTarget}
          hideDotFiles={hideDotFiles}
          handleRightClick={handleRightClick}
        />
=======
      <div className="relative grow">
        {files.length === 0 && !currentFileOrFolder && !currentFileSharePath ? (
          <Dashboard />
        ) : (
          <FileList
            files={files}
            selectedFiles={selectedFiles}
            setSelectedFiles={setSelectedFiles}
            showPropertiesDrawer={showPropertiesDrawer}
            setPropertiesTarget={setPropertiesTarget}
            hideDotFiles={hideDotFiles}
            handleRightClick={handleRightClick}
          />
        )}
>>>>>>> 6684c53e
      </div>
      {showContextMenu ? (
        <ContextMenu
          x={contextMenuCoords.x}
          y={contextMenuCoords.y}
          menuRef={menuRef}
          selectedFiles={selectedFiles}
          setShowPropertiesDrawer={setShowPropertiesDrawer}
          setShowContextMenu={setShowContextMenu}
          setShowRenameDialog={setShowRenameDialog}
          setShowDeleteDialog={setShowDeleteDialog}
          setShowPermissionsDialog={setShowPermissionsDialog}
        />
      ) : null}
      {showRenameDialog ? (
        <RenameDialog
          propertiesTarget={propertiesTarget}
          showRenameDialog={showRenameDialog}
          setShowRenameDialog={setShowRenameDialog}
        />
      ) : null}
      {showNewFolderDialog ? (
        <NewFolderDialog
          showNewFolderDialog={showNewFolderDialog}
          setShowNewFolderDialog={setShowNewFolderDialog}
        />
      ) : null}
      {showDeleteDialog ? (
        <Delete
          targetItem={selectedFiles[0]}
          showDeleteDialog={showDeleteDialog}
          setShowDeleteDialog={setShowDeleteDialog}
        />
      ) : null}
      {showPermissionsDialog ? (
        <ChangePermissions
          targetItem={propertiesTarget}
          showPermissionsDialog={showPermissionsDialog}
          setShowPermissionsDialog={setShowPermissionsDialog}
        />
      ) : null}
    </div>
  );
}<|MERGE_RESOLUTION|>--- conflicted
+++ resolved
@@ -70,19 +70,7 @@
         setShowSidebar={setShowSidebar}
         setShowNewFolderDialog={setShowNewFolderDialog}
       />
-<<<<<<< HEAD
       <div className="relative grow h-full flex flex-col overflow-hidden mb-3">
-        <FileList
-          files={files}
-          selectedFiles={selectedFiles}
-          setSelectedFiles={setSelectedFiles}
-          showPropertiesDrawer={showPropertiesDrawer}
-          setPropertiesTarget={setPropertiesTarget}
-          hideDotFiles={hideDotFiles}
-          handleRightClick={handleRightClick}
-        />
-=======
-      <div className="relative grow">
         {files.length === 0 && !currentFileOrFolder && !currentFileSharePath ? (
           <Dashboard />
         ) : (
@@ -96,7 +84,6 @@
             handleRightClick={handleRightClick}
           />
         )}
->>>>>>> 6684c53e
       </div>
       {showContextMenu ? (
         <ContextMenu
