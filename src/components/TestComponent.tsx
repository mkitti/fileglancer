--- conflicted
+++ resolved
@@ -12,16 +12,13 @@
         boxSizing: 'border-box'
       }}
     >
-<<<<<<< HEAD
+      <Link to="/lab/about">Go to About</Link>
+      <Link to="/lab/test">Go to Test</Link>
+      <Link to="/lab/foobar">Go to Foobar</Link>
       <div className="bg-green-500 text-white p-4 rounded-lg text-lg">
         Hello from Tailwind CSS!
       </div>
-=======
-      <Link to="/lab/about">Go to About</Link>
-      <Link to="/lab/test">Go to Test</Link>
-      <Link to="/lab/foobar">Go to Foobar</Link>
       <Outlet />
->>>>>>> 8020bd59
       <Toggle />
       <FileList />
     </div>
