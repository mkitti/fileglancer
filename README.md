# Fileglancer frontend extension

[![Github Actions Status](https://github.com/JaneliaSciComp/fileglancer/workflows/Build/badge.svg)](https://github.com/JaneliaSciComp/fileglancer/actions/workflows/build.yml)
[![Binder](https://mybinder.org/badge_logo.svg)](https://mybinder.org/v2/gh/JaneliaSciComp/fileglancer/main?urlpath=lab)

React-based frontend extension for the Fileglancer app.

## Development install

<<<<<<< HEAD
Clone the repo to your local environment and change directory to the new repo folder.
=======
This extension is composed of a Python package named `fileglancer_server`
for the server extension and a NPM package named `fileglancer-server`
for the frontend extension.

## Development install

<<<<<<< HEAD
- JupyterLab >= 4.0.0

## Install

To install the extension, execute:
>>>>>>> 0dd3dd53

```bash
git clone git@github.com:JaneliaSciComp/fileglancer.git
cd fileglancer
```

If this is your first time installing the extension in dev mode, install package in development mode.

```bash
pixi run dev-install
```

If you've installed the extension in dev mode before, run the clean dev install command to clean up previous installation and remove the symlink to the old extension.

```bash
pixi run clean-dev-install
```

Build the extension for development

```bash
<<<<<<< HEAD
pixi run build-dev
```

In new terminal, run Jupyter Lab in autoreload mode:

```bash
pixi run launch-dev
```

Saved changes in your directory should now be automatically built locally and available in your running JupyterLab. Refresh JupyterLab to load the change in your browser (you may need to wait several seconds for the extension to be rebuilt).

If everything has worked so far, you should see the React Widget on the Launcher pane:
=======
jupyter labextension list
=======
Clone the repo to your local environment and change directory to the new repo folder.

```bash
git clone git@github.com:JaneliaSciComp/fileglancer.git
cd fileglancer
```

Create and activate the Conda environment.

```bash
# This will use the environment.yml file in the repo
conda env create
conda activate fileglancer-extension
```

Install package in development mode.

```bash
pip install -e "."
```

Link your development version of the extension with JupyterLab

```bash
jupyter labextension develop . --overwrite
>>>>>>> main
```

Rebuild extension Typescript source after making changes.

```bash
<<<<<<< HEAD
# Clone the repo to your local environment
# Change directory to the fileglancer_server directory
# Install package in development mode
pip install -e ".[test]"
# Link your development version of the extension with JupyterLab
jupyter labextension develop . --overwrite
# Server extension must be manually installed in develop mode
jupyter server extension enable fileglancer_server
# Rebuild extension Typescript source after making changes
=======
>>>>>>> main
jlpm build
```

_Note:_ The `jlpm` command is JupyterLab's pinned version of
[yarn](https://yarnpkg.com/) that is installed with JupyterLab. You may use
`yarn` or `npm` in lieu of `jlpm` below.

You can watch the source directory and run JupyterLab at the same time in different terminals to watch for changes in the extension's source and automatically rebuild the extension. With the watch command running, every saved change will immediately be built locally and available in your running JupyterLab. Refresh JupyterLab to load the change in your browser (you may need to wait several seconds for the extension to be rebuilt).

```bash
# Watch the source directory in one terminal, automatically rebuilding when needed
jlpm watch
```

```bash
# Run JupyterLab in another terminal
jupyter lab
```

If everything has worked so far, you should see the React Widget on the Launcher pane:

![Screenshot of the JupyterLab Launcher panel. In the bottom section, titled "Other", the square tile with the title "React Widget" is circled](./assets/img/JupyterLab-launcher.png)
>>>>>>> 0dd3dd53

![Screenshot of the JupyterLab Launcher panel. In the bottom section, titled "Other", the square tile with the title "React Widget" is circled](./assets/img/JupyterLab-launcher.png)

### Development uninstall

```bash
pixi run uninstall
```

In development mode, you will also need to remove the symlink created by `jupyter labextension develop`
command. To find its location, you can run `jupyter labextension list` to figure out where the `labextensions`
folder is located. Then you can remove the symlink named `fileglancer` within that folder.

### Testing the extension

#### Frontend tests

This extension is using [Jest](https://jestjs.io/) for JavaScript code testing.

To execute them, execute:

```sh
jlpm
jlpm test
```

#### Integration tests

This extension uses [Playwright](https://playwright.dev/docs/intro) for the integration tests (aka user level tests).
More precisely, the JupyterLab helper [Galata](https://github.com/jupyterlab/jupyterlab/tree/master/galata) is used to handle testing the extension in JupyterLab.

More information are provided within the [ui-tests](./ui-tests/README.md) README.

### Packaging the extension

See [RELEASE](RELEASE.md)<|MERGE_RESOLUTION|>--- conflicted
+++ resolved
@@ -7,22 +7,8 @@
 
 ## Development install
 
-<<<<<<< HEAD
+
 Clone the repo to your local environment and change directory to the new repo folder.
-=======
-This extension is composed of a Python package named `fileglancer_server`
-for the server extension and a NPM package named `fileglancer-server`
-for the frontend extension.
-
-## Development install
-
-<<<<<<< HEAD
-- JupyterLab >= 4.0.0
-
-## Install
-
-To install the extension, execute:
->>>>>>> 0dd3dd53
 
 ```bash
 git clone git@github.com:JaneliaSciComp/fileglancer.git
@@ -44,7 +30,6 @@
 Build the extension for development
 
 ```bash
-<<<<<<< HEAD
 pixi run build-dev
 ```
 
@@ -57,75 +42,6 @@
 Saved changes in your directory should now be automatically built locally and available in your running JupyterLab. Refresh JupyterLab to load the change in your browser (you may need to wait several seconds for the extension to be rebuilt).
 
 If everything has worked so far, you should see the React Widget on the Launcher pane:
-=======
-jupyter labextension list
-=======
-Clone the repo to your local environment and change directory to the new repo folder.
-
-```bash
-git clone git@github.com:JaneliaSciComp/fileglancer.git
-cd fileglancer
-```
-
-Create and activate the Conda environment.
-
-```bash
-# This will use the environment.yml file in the repo
-conda env create
-conda activate fileglancer-extension
-```
-
-Install package in development mode.
-
-```bash
-pip install -e "."
-```
-
-Link your development version of the extension with JupyterLab
-
-```bash
-jupyter labextension develop . --overwrite
->>>>>>> main
-```
-
-Rebuild extension Typescript source after making changes.
-
-```bash
-<<<<<<< HEAD
-# Clone the repo to your local environment
-# Change directory to the fileglancer_server directory
-# Install package in development mode
-pip install -e ".[test]"
-# Link your development version of the extension with JupyterLab
-jupyter labextension develop . --overwrite
-# Server extension must be manually installed in develop mode
-jupyter server extension enable fileglancer_server
-# Rebuild extension Typescript source after making changes
-=======
->>>>>>> main
-jlpm build
-```
-
-_Note:_ The `jlpm` command is JupyterLab's pinned version of
-[yarn](https://yarnpkg.com/) that is installed with JupyterLab. You may use
-`yarn` or `npm` in lieu of `jlpm` below.
-
-You can watch the source directory and run JupyterLab at the same time in different terminals to watch for changes in the extension's source and automatically rebuild the extension. With the watch command running, every saved change will immediately be built locally and available in your running JupyterLab. Refresh JupyterLab to load the change in your browser (you may need to wait several seconds for the extension to be rebuilt).
-
-```bash
-# Watch the source directory in one terminal, automatically rebuilding when needed
-jlpm watch
-```
-
-```bash
-# Run JupyterLab in another terminal
-jupyter lab
-```
-
-If everything has worked so far, you should see the React Widget on the Launcher pane:
-
-![Screenshot of the JupyterLab Launcher panel. In the bottom section, titled "Other", the square tile with the title "React Widget" is circled](./assets/img/JupyterLab-launcher.png)
->>>>>>> 0dd3dd53
 
 ![Screenshot of the JupyterLab Launcher panel. In the bottom section, titled "Other", the square tile with the title "React Widget" is circled](./assets/img/JupyterLab-launcher.png)
 
